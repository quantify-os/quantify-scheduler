--- conflicted
+++ resolved
@@ -37,22 +37,6 @@
             overwritten using the contents of data.
         """
         if data is None:
-<<<<<<< HEAD
-            data = {
-                "name": "ShiftClockPhase",
-                "pulse_info": [
-                    {
-                        "wf_func": None,
-                        "t0": t0,
-                        "phase_shift": phase_shift,
-                        "clock": clock,
-                        "port": None,
-                        "duration": 0,
-                    }
-                ],
-            }
-        super().__init__(name=data["name"], data=data)
-=======
             super().__init__(name="ShiftClockPhase")
             self.data.update(
                 {
@@ -61,7 +45,7 @@
                         {
                             "wf_func": None,
                             "t0": t0,
-                            "phase": phase,
+                            "phase_shift": phase_shift,
                             "clock": clock,
                             "port": None,
                             "duration": 0,
@@ -79,7 +63,6 @@
                 DeprecationWarning,
             )
             super().__init__(name=data["name"], data=data)
->>>>>>> 2f1c9345
 
     def __str__(self) -> str:
         pulse_info = self.data["pulse_info"][0]
@@ -103,20 +86,32 @@
             overwritten using the contents of data.
         """
         if data is None:
-            data = {
-                "name": "ResetClockPhase",
-                "pulse_info": [
-                    {
-                        "wf_func": None,
-                        "clock": clock,
-                        "t0": t0,
-                        "duration": 0,
-                        "port": None,
-                        "reset_clock_phase": True,
-                    }
-                ],
-            }
-        super().__init__(name=data["name"], data=data)
+            super().__init__(name="ResetClockPhase")
+            self.data.update(
+                {
+                    "name": "ResetClockPhase",
+                    "pulse_info": [
+                        {
+                            "wf_func": None,
+                            "clock": clock,
+                            "t0": t0,
+                            "duration": 0,
+                            "port": None,
+                            "reset_clock_phase": True,
+                        }
+                    ],
+                }
+            )
+            self._update()
+        else:
+            warnings.warn(
+                "Support for the data argument will be dropped in"
+                "quantify-scheduler >= 0.13.0.\n"
+                "Please consider updating the data "
+                "dictionary after initialization.",
+                DeprecationWarning,
+            )
+            super().__init__(name=data["name"], data=data)
 
     def __str__(self) -> str:
         pulse_info = self.data["pulse_info"][0]
