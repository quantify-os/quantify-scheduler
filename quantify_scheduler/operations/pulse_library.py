# Repository: https://gitlab.com/quantify-os/quantify-scheduler
# Licensed according to the LICENCE file on the main branch
"""Standard pulses for use with the quantify_scheduler."""
# pylint: disable= too-many-arguments, too-many-ancestors
from __future__ import annotations

from typing import List, Optional, Dict, Any, Union

import numpy as np
from numpy.typing import NDArray
from qcodes import validators

from quantify_scheduler import Operation
from quantify_scheduler.helpers.waveforms import area_pulses
from quantify_scheduler.resources import BasebandClockResource


class ShiftClockPhase(Operation):
    """An operation that shifts the phase of a clock by a specified amount."""

    def __init__(self, phase: float, clock: str, data: Optional[dict] = None):
        """
        Create a new instance of ShiftClockPhase.

        Parameters
        ----------
        phase
            The phase shift in degrees.
        clock
            The clock of which to shift the phase.
        data
            The operation's dictionary, by default None
            Note: if the data parameter is not None all other parameters are
            overwritten using the contents of data.
        """
        if data is None:
            data = {
                "name": "ShiftClockPhase",
                "pulse_info": [
                    {
                        "wf_func": None,
                        "t0": 0,
                        "phase": phase,
                        "clock": clock,
                        "port": None,
                        "duration": 0.0,
                    }
                ],
            }
        super().__init__(name=data["name"], data=data)

    def __str__(self) -> str:
        pulse_info = self.data["pulse_info"][0]
        return self._get_signature(pulse_info)


class IdlePulse(Operation):
    """
    The IdlePulse Operation is a placeholder for a specified duration of time.
    """

    def __init__(self, duration: float, data: Optional[dict] = None):
        """
        Create a new instance of IdlePulse.

        The IdlePulse Operation is a placeholder for a specified duration
        of time.

        Parameters
        ----------
        duration
            The duration of idle time in seconds.
        data
            The operation's dictionary, by default None
            Note: if the data parameter is not None all other parameters are
            overwritten using the contents of data.
        """

        if data is None:
            data = {
                "name": "Idle",
                "pulse_info": [
                    {
                        "wf_func": None,
                        "t0": 0,
                        "duration": duration,
                        "clock": BasebandClockResource.IDENTITY,
                        "port": None,
                    }
                ],
            }
        super().__init__(name=data["name"], data=data)

    def __str__(self) -> str:
        pulse_info = self.data["pulse_info"][0]
        return self._get_signature(pulse_info)


class RampPulse(Operation):
    """
    The RampPulse Operation is a real-valued pulse that ramps from the specified offset
    to the specified amplitude + offset during the duration of the pulse.
    """

    def __init__(
        self,
        amp: float,
        duration: float,
        port: str,
        offset: float = 0,
        clock: str = BasebandClockResource.IDENTITY,
        t0: float = 0,
        data: Optional[dict] = None,
    ):
        r"""
        Create a new instance of RampPulse.

        The RampPulse Operation is a real-valued pulse that ramps from zero
        to the specified amplitude during the duration of the pulse.

        The pulse is given as a function of time :math:`t` and the parameters offset and
        amplitude by

        .. math::

            P(t) = \mathrm{offset} + t \times \mathrm{amp}.

        Parameters
        ----------
        amp
            Amplitude of the ramp envelope function.
        duration
            The pulse duration in seconds.
        offset
            Starting point of the ramp pulse
        port
            Port of the pulse.
        clock
            Clock used to modulate the pulse, by default a
            BasebandClock is used.
        t0
            Time in seconds when to start the pulses relative
            to the start time
            of the Operation in the Schedule.
        data
            The operation's dictionary, by default None
            Note: if the data parameter is not None all other parameters are
            overwritten using the contents of data.
        """
        if data is None:
            data = {
                "name": "RampPulse",
                "pulse_info": [
                    {
                        "wf_func": "quantify_scheduler.waveforms.ramp",
                        "amp": amp,
                        "duration": duration,
                        "offset": offset,
                        "t0": t0,
                        "clock": clock,
                        "port": port,
                    }
                ],
            }
        super().__init__(name=data["name"], data=data)

    def __str__(self) -> str:
        pulse_info = self.data["pulse_info"][0]
        return self._get_signature(pulse_info)


class StaircasePulse(Operation):  # pylint: disable=too-many-ancestors
    """
    A real valued staircase pulse, which reaches it's final amplitude in discrete
    steps. In between it will maintain a plateau.
    """

    def __init__(
        self,
        start_amp: float,
        final_amp: float,
        num_steps: int,
        duration: float,
        port: str,
        clock: str = BasebandClockResource.IDENTITY,
        t0: float = 0,
        data: Optional[dict] = None,
    ):
        """
        Constructor for a staircase.

        Parameters
        ----------
        start_amp
            Starting amplitude of the staircase envelope function.
        final_amp
            Final amplitude of the staircase envelope function.
        num_steps
            The number of plateaus.
        duration
            Duration of the pulse in seconds.
        port
            Port of the pulse.
        clock
            Clock used to modulate the pulse.
        t0
            Time in seconds when to start the pulses relative to the start time
            of the Operation in the Schedule.
        data
            The operation's dictionary, by default None
            Note: if the data parameter is not None all other parameters are
            overwritten using the contents of data.
        """
        if data is None:
            data = {
                "name": "StaircasePulse",
                "pulse_info": [
                    {
                        "wf_func": "quantify_scheduler.waveforms.staircase",
                        "start_amp": start_amp,
                        "final_amp": final_amp,
                        "num_steps": num_steps,
                        "duration": duration,
                        "t0": t0,
                        "clock": clock,
                        "port": port,
                    }
                ],
            }
        super().__init__(name=data["name"], data=data)

    def __str__(self) -> str:
        pulse_info = self.data["pulse_info"][0]
        return self._get_signature(pulse_info)


class SquarePulse(Operation):
    """
    The SquarePulse Operation is a real-valued pulse with the specified
    amplitude during the pulse.
    """

    def __init__(
        self,
        amp: float,
        duration: float,
        port: str,
        clock: str = BasebandClockResource.IDENTITY,
        phase: float = 0,
        t0: float = 0,
        data: Optional[dict] = None,
    ):
        """
        Create a new instance of SquarePulse.

        The SquarePulse Operation is a real-valued pulse with the specified
        amplitude during the pulse.

        Parameters
        ----------
        amp
            Amplitude of the envelope.
        duration
            The pulse duration in seconds.
        port
            Port of the pulse, must be capable of playing a complex waveform.
        clock
            Clock used to modulate the pulse.
        phase
            Phase of the pulse in degrees.
        t0
            Time in seconds when to start the pulses relative to the start time
            of the Operation in the Schedule.
        data
            The operation's dictionary, by default None
            Note: if the data parameter is not None all other parameters are
            overwritten using the contents of data.
        """
        if phase != 0:
            # Because of how clock interfaces were changed.
            # FIXME: need to be able to add phases to # pylint: disable=fixme
            # the waveform separate from the clock.
            raise NotImplementedError

        if data is None:
            data = {
                "name": "ModSquarePulse",
                "pulse_info": [
                    {
                        "wf_func": "quantify_scheduler.waveforms.square",
                        "amp": amp,
                        "duration": duration,
                        "phase": phase,
                        "t0": t0,
                        "clock": clock,
                        "port": port,
                    }
                ],
            }
        super().__init__(name=data["name"], data=data)

    def __str__(self) -> str:
        pulse_info = self.data["pulse_info"][0]
        return self._get_signature(pulse_info)


class SuddenNetZeroPulse(Operation):
    """The sudden net-zero (SNZ) pulse from :cite:t:`negirneac_high_fidelity_2021`."""

    def __init__(
        self,
        amp_A: float,
        amp_B: float,
        net_zero_A_scale: float,
        t_pulse: float,
        t_phi: float,
        t_integral_correction: float,
        port: str,
        clock: str = BasebandClockResource.IDENTITY,
        t0: float = 0,
        data: Optional[dict] = None,
    ):
        """
        The sudden net-zero (SNZ) pulse from :cite:t:`negirneac_high_fidelity_2021`.

        The SuddenNetZeroPulse is a real-valued pulse that can be used to implement a
        conditional phase gate in transmon qubits.

        Parameters
        ----------
        amp_A
            amplitude of the main square pulse
        amp_B
            scaling correction for the final sample of the first square and first sample
            of the second square pulse.
        net_zero_A_scale
            amplitude scaling correction factor of the negative arm of the net-zero
            pulse.
        t_pulse
            the total duration of the two half square pulses
        t_phi
            the idling duration between the two half pulses
        t_integral_correction
            the duration in which any non-zero pulse amplitude needs to be corrected.
        port
            Port of the pulse, must be capable of playing a complex waveform.
        clock
            Clock used to modulate the pulse.
        t0
            Time in seconds when to start the pulses relative to the start time
            of the Operation in the Schedule.
        data
            The operation's dictionary, by default None
            Note: if the data parameter is not None all other parameters are
            overwritten using the contents of data.
        """
        duration = t_pulse + t_phi + t_integral_correction

        if data is None:
            data = {
                "name": "SuddenNetZeroPulse",
                "pulse_info": [
                    {
                        "wf_func": "quantify_scheduler.waveforms.sudden_net_zero",
                        "amp_A": amp_A,
                        "amp_B": amp_B,
                        "net_zero_A_scale": net_zero_A_scale,
                        "t_pulse": t_pulse,
                        "t_phi": t_phi,
                        "t_integral_correction": t_integral_correction,
                        "duration": duration,
                        "phase": 0,
                        "t0": t0,
                        "clock": clock,
                        "port": port,
                    }
                ],
            }
        super().__init__(name=data["name"], data=data)

    def __str__(self) -> str:
        pulse_info = self.data["pulse_info"][0]
        return self._get_signature(pulse_info)


def decompose_long_square_pulse(
    duration: float, duration_max: float, single_duration: bool = False, **kwargs
) -> list:
    """
    Generates a list of square pulses equivalent to a  (very) long square pulse.

    Intended to be used for waveform-memory-limited devices. Effectively, only two
    square pulses, at most, will be needed: a main one of duration `duration_max` and
    a second one for potential mismatch between N `duration_max` and overall `duration`.

    Parameters
    ----------
    duration
        Duration of the long pulse in seconds.
    duration_max
        Maximum duration of square pulses to be generated in seconds.
    single_duration
        If `True`, only square pulses of duration `duration_max` will be generated.
        If `False`, a square pulse of `duration` < `duration_max` might be generated if
        necessary.
    **kwargs
        Other keyword arguments to be passed to the :class:`~SquarePulse`.

    Returns
    -------
    :
        A list of :class`SquarePulse` s equivalent to the desired long pulse.
    """
    # Sanity checks
    validator_dur = validators.Numbers(min_value=0.0, max_value=7 * 24 * 3600.0)
    validator_dur.validate(duration)

    validator_dur_max = validators.Numbers(min_value=0.0, max_value=duration)
    validator_dur_max.validate(duration_max)

    duration_last_pulse = duration % duration_max
    num_pulses = int(duration // duration_max)

    pulses = [SquarePulse(duration=duration_max, **kwargs) for _ in range(num_pulses)]

    if duration_last_pulse != 0.0:
        duration_last_pulse = duration_max if single_duration else duration_last_pulse
        pulses.append(SquarePulse(duration=duration_last_pulse, **kwargs))

    return pulses


class SoftSquarePulse(Operation):
    """
    The SoftSquarePulse Operation is a real valued square pulse convolved with
    a Hann window for smoothing.
    """

    def __init__(
        self,
        amp: float,
        duration: float,
        port: str,
        clock: str,
        t0: float = 0,
        data: Optional[dict] = None,
    ):
        """
        Create a new instance of SoftSquarePulse.

        The SoftSquarePulse Operation is a real valued square pulse convolved with
        a Hann window for smoothing.

        Parameters
        ----------
        amp
            Amplitude of the envelope.
        duration
            The pulse duration in seconds.
        port
            Port of the pulse, must be capable of playing a complex waveform.
        clock
            Clock used to modulate the pulse.
        t0
            Time in seconds when to start the pulses relative to the start time
            of the Operation in the Schedule.
        data
            The operation's dictionary, by default None
            Note: if the data parameter is not None all other parameters are
            overwritten using the contents of data.
        """
        if data is None:
            data = {
                "name": "SoftSquarePulse",
                "pulse_info": [
                    {
                        "wf_func": "quantify_scheduler.waveforms.soft_square",
                        "amp": amp,
                        "duration": duration,
                        "t0": t0,
                        "clock": clock,
                        "port": port,
                    }
                ],
            }
        super().__init__(name=data["name"], data=data)

    def __str__(self) -> str:
        pulse_info = self.data["pulse_info"][0]
        return self._get_signature(pulse_info)


class ChirpPulse(Operation):  # pylint: disable=too-many-ancestors
    """
    A linear chirp signal. A sinusoidal signal that ramps up in frequency.
    """

    def __init__(
        self,
        amp: float,
        duration: float,
        port: str,
        clock: str,
        start_freq: float,
        end_freq: float,
        t0: float = 0,
    ):
        """
        Constructor for a chirp pulse.

        Parameters
        ----------
        amp
            Amplitude of the envelope.
        duration
            Duration of the pulse.
        port
            The port of the pulse.
        clock
            Clock used to modulate the pulse.
        start_freq
            Start frequency of the Chirp. Note that this is the frequency at which the
            waveform is calculated, this may differ from the clock frequency.
        end_freq
            End frequency of the Chirp.
        t0
            Shift of the start time with respect to the start of the operation.
        """
        data = {
            "name": "ChirpPulse",
            "pulse_info": [
                {
                    "wf_func": "quantify_scheduler.waveforms.chirp",
                    "amp": amp,
                    "duration": duration,
                    "start_freq": start_freq,
                    "end_freq": end_freq,
                    "t0": t0,
                    "clock": clock,
                    "port": port,
                }
            ],
        }
        super().__init__(name=data["name"], data=data)

    def __str__(self) -> str:
        pulse_info = self.data["pulse_info"][0]
        return self._get_signature(pulse_info)


class DRAGPulse(Operation):
    # pylint: disable=line-too-long, too-many-ancestors
    r"""
    DRAG pulse intended for single qubit gates in transmon based systems.

    A DRAG pulse is a gaussian pulse with a derivative component added to the
    out-of-phase channel to reduce unwanted excitations of the
    :math:`|1\rangle - |2\rangle` transition (:cite:t:`motzoi_simple_2009` and
    :cite:t:`gambetta_analytic_2011`).

    The waveform is generated using :func:`.waveforms.drag` .
    """

    def __init__(
        self,
        G_amp: float,
        D_amp: float,
        phase: float,
        clock: str,
        duration: float,
        port: str,
        t0: float = 0,
        data: Optional[dict] = None,
    ):
        """
        Create a new instance of DRAGPulse.

        Parameters
        ----------
        G_amp
            Amplitude of the Gaussian envelope.
        D_amp
            Amplitude of the derivative component, the DRAG-pulse parameter.
        duration
            The pulse duration in seconds.
        phase
            Phase of the pulse in degrees.
        clock
            Clock used to modulate the pulse.
        port
            Port of the pulse, must be capable of carrying a complex waveform.
        t0
            Time in seconds when to start the pulses relative to the start time
            of the Operation in the Schedule.
        data
            The operation's dictionary, by default None
            Note: if the data parameter is not None all other parameters are
            overwritten using the contents of data.
        """

        if data is None:
            data = {
                "name": "DRAG",
                "pulse_info": [
                    {
                        "wf_func": "quantify_scheduler.waveforms.drag",
                        "G_amp": G_amp,
                        "D_amp": D_amp,
                        "duration": duration,
                        "phase": phase,
                        "nr_sigma": 4,
                        "clock": clock,
                        "port": port,
                        "t0": t0,
                    }
                ],
            }
        super().__init__(name=data["name"], data=data)

    def __str__(self) -> str:
        pulse_info = self.data["pulse_info"][0]
        return self._get_signature(pulse_info)


def create_dc_compensation_pulse(
    pulses: List[Operation],
    sampling_rate: float,
    port: str,
    t0: float = 0,
    amp: Optional[float] = None,
    duration: Optional[float] = None,
    data: Optional[Dict[str, Any]] = None,
) -> SquarePulse:
    """
    Calculates a SquarePulse to counteract charging effects based on a list of pulses.

    The compensation is calculated by summing the area of all pulses on the specified
    port.
    This gives a first order approximation for the pulse required to compensate the
    charging. All modulated pulses ignored in the calculation.

    Parameters
    ----------
    pulses
        List of pulses to compensate
    sampling_rate
        Resolution to calculate the enclosure of the
        pulses to calculate the area to compensate.
    amp
        Desired amplitude of the DCCompensationPulse.
        Leave to None to calculate the value for compensation,
        in this case you must assign a value to duration.
        The sign of the amplitude is ignored and adjusted
        automatically to perform the compensation.
    duration
        Desired pulse duration in seconds.
        Leave to None to calculate the value for compensation,
        in this case you must assign a value to amp.
        The sign of the value of amp given in the previous step
        is adjusted to perform the compensation.
    port
        Port to perform the compensation. Any pulse that does not
        belong to the specified port is ignored.
    clock
        Clock used to modulate the pulse.
    phase
        Phase of the pulse in degrees.
    t0
        Time in seconds when to start the pulses relative to the start time
        of the Operation in the Schedule.
    data
        The operation's dictionary, by default None
        Note: if the data parameter is not None all other parameters are
        overwritten using the contents of data.

    Returns
    -------

    :
        Returns a SquarePulse object that compensates all pulses passed as argument.
    """
    # Make sure that the list contains at least one element
    assert len(pulses) > 0

    pulse_info_list: List[Dict[str, Any]] = _extract_pulses(pulses, port)

    # Calculate the area given by the list of pulses
    area: float = area_pulses(pulse_info_list, sampling_rate)

    # Calculate the compensation amplitude and duration based on area
    c_duration: float
    c_amp: float
    if amp is None and duration is not None:
        assert duration > 0
        c_duration = duration
        c_amp = -area / c_duration
    elif amp is not None and duration is None:
        if area > 0:
            c_amp = -abs(amp)
        else:
            c_amp = abs(amp)
        c_duration = abs(area / c_amp)
    else:
        raise ValueError(
            "The `DCCompensationPulse` allows either amp or duration to "
            + "be specified, not both. Both amp and duration were passed."
        )

    return SquarePulse(
        amp=c_amp,
        duration=c_duration,
        port=port,
        clock=BasebandClockResource.IDENTITY,
        phase=0,
        t0=t0,
        data=data,
    )


def _extract_pulses(pulses: List[Operation], port: str) -> List[Dict[str, Any]]:
    # Collect all pulses for the given port
    pulse_info_list: List[Dict[str, Any]] = []

    for pulse in pulses:
        for pulse_info in pulse["pulse_info"]:
            if (
                pulse_info["port"] == port
                and pulse_info["clock"] == BasebandClockResource.IDENTITY
            ):
                pulse_info_list.append(pulse_info)

    return pulse_info_list


class WindowOperation(Operation):
    """
    The WindowOperation is an operation for visualization purposes.

    The `WindowOperation` has a starting time and duration.
    """

    def __init__(
        self,
        window_name: str,
        duration: float,
        t0: float = 0.0,
        data: Optional[Dict[str, Any]] = None,
    ):
        """
        Create a new instance of WindowOperation.

        """
        if data is None:
            data = {
                "name": "WindowOperation",
                "pulse_info": [
                    {
                        "wf_func": None,
                        "window_name": window_name,
                        "duration": duration,
                        "t0": t0,
                        "port": None,
                    }
                ],
            }
        super().__init__(name=data["name"], data=data)

    @property
    def window_name(self) -> str:
        """Return the window name of this operation"""
        return self.data["pulse_info"][0]["window_name"]

    def __str__(self) -> str:
        pulse_info = self.data["pulse_info"][0]
        return self._get_signature(pulse_info)


class NumericalPulse(Operation):
    """
    Defines a pulse where the shape is determined by specifying an array of (complex)
    points. If points are required between the specified samples (such as could be
    required by the sampling rate of the hardware), meaning :math:`t[n] < t' < t[n+1]`,
    `scipy.interpolate.interp1d` will be used to interpolate between the two points and
    determine the value.
    """

    def __init__(
        self,
        samples: Union[np.ndarray, list],
        t_samples: Union[np.ndarray, list],
        port: str,
        clock: str,
        t0: float = 0,
        interpolation: str = "linear",
        data: Optional[dict] = None,
    ):
        """
        Creates an instance of the `NumericalPulse`.

        Parameters
        ----------
        samples
            An array of (possibly complex) values specifying the shape of the pulse.
        t_samples
            An array of values specifying the corresponding times at which the
            `samples` are evaluated.
        port
            The port that the pulse should be played on.
        clock
            Clock used to (de)modulate the pulse.
        t0
            Time in seconds when to start the pulses relative to the start time
            of the Operation in the Schedule.
        interpolation
            Specifies the type of interpolation used. This is passed as the "kind"
            argument to `scipy.interpolate.interp1d`.
        data
            The operation's dictionary, by default None
            Note: if the data parameter is not None all other parameters are
            overwritten using the contents of data.
        """

        def make_list_from_array(
            val: Union[NDArray[float], List[float]]
        ) -> List[float]:
            """Needed since numpy arrays break the (de)serialization code (#146)."""
            if isinstance(val, np.ndarray):
                new_val: List[float] = val.tolist()
                return new_val
            return val

        duration = t_samples[-1] - t_samples[0]
        samples, t_samples = map(make_list_from_array, [samples, t_samples])
        if data is None:
<<<<<<< HEAD
            data: Dict[str, Any] = {
=======
            data = {
>>>>>>> b1aa1f66
                "name": "NumericalPulse",
                "pulse_info": [
                    {  # pylint: disable=line-too-long
                        "wf_func": "quantify_scheduler.waveforms.interpolated_complex_waveform",
                        "samples": samples,
                        "t_samples": t_samples,
                        "duration": duration,
                        "interpolation": interpolation,
                        "clock": clock,
                        "port": port,
                        "t0": t0,
                    }
                ],
            }

        super().__init__(name=data["name"], data=data)

    def __str__(self) -> str:
        """Provides a string representation of the Pulse."""
        pulse_info = self.data["pulse_info"][0]
        return self._get_signature(pulse_info)<|MERGE_RESOLUTION|>--- conflicted
+++ resolved
@@ -832,11 +832,7 @@
         duration = t_samples[-1] - t_samples[0]
         samples, t_samples = map(make_list_from_array, [samples, t_samples])
         if data is None:
-<<<<<<< HEAD
-            data: Dict[str, Any] = {
-=======
-            data = {
->>>>>>> b1aa1f66
+            data = {
                 "name": "NumericalPulse",
                 "pulse_info": [
                     {  # pylint: disable=line-too-long
