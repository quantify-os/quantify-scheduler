--- conflicted
+++ resolved
@@ -4,13 +4,9 @@
 # pylint: disable= too-many-arguments, too-many-ancestors
 from __future__ import annotations
 
-<<<<<<< HEAD
-from typing import Optional, Dict, Any, Union
+from typing import Any, Dict, List, Optional, Dict, Any, Union
 
 import numpy as np
-=======
-from typing import Any, Dict, List, Optional
->>>>>>> 025012b8
 from qcodes import validators
 from quantify_scheduler.types import Operation
 from quantify_scheduler.resources import BasebandClockResource
@@ -499,85 +495,6 @@
         return self._get_signature(pulse_info)
 
 
-<<<<<<< HEAD
-class NumericalPulse(Operation):
-    """
-    Defines a pulse where the shape is determined by specifying an array of (complex)
-    points. If points are required between the specified samples (such as could be
-    required by the sampling rate of the hardware), meaning :math:`t[n] < t' < t[n+1]`,
-    `scipy.interpolate.interp1d` will be used to interpolate between the two points and
-    determine the value.
-    """
-
-    def __init__(
-        self,
-        samples: Union[np.ndarray, list],
-        t_samples: Union[np.ndarray, list],
-        port: str,
-        clock: str,
-        t0: float = 0,
-        interpolation: str = "linear",
-        data: Optional[dict] = None,
-    ):
-        """
-        Creates an instance of the `NumericalPulse`.
-
-        Parameters
-        ----------
-        samples
-            An array of (possibly complex) values specifying the shape of the pulse.
-        t_samples
-            An array of values specifying the corresponding times at which the
-            `samples` are evaluated.
-        port
-            The port that the pulse should be played on.
-        clock
-            Clock used to (de)modulate the pulse.
-        t0
-            Time in seconds when to start the pulses relative to the start time
-            of the Operation in the Schedule.
-        interpolation
-            Specifies the type of interpolation used. This is passed as the "kind"
-            argument to `scipy.interpolate.interp1d`.
-        data
-            The operation's dictionary, by default None
-            Note: if the data parameter is not None all other parameters are
-            overwritten using the contents of data.
-        """
-
-        def make_list_from_array(val: np.ndarray) -> list:
-            """Needed since numpy arrays break the (de)serialization code (#146)."""
-            new_val = list()
-            if isinstance(val, np.ndarray):
-                new_val: list = val.tolist()
-            return new_val
-
-        duration = t_samples[-1] - t_samples[0]
-        samples, t_samples = map(make_list_from_array, [samples, t_samples])
-        if data is None:
-            data: Dict[str, Any] = {
-                "name": "NumericalPulse",
-                "pulse_info": [
-                    {  # pylint: disable=line-too-long
-                        "wf_func": "quantify_scheduler.waveforms.interpolated_complex_waveform",
-                        "samples": samples,
-                        "t_samples": t_samples,
-                        "duration": duration,
-                        "interpolation": interpolation,
-                        "clock": clock,
-                        "port": port,
-                        "t0": t0,
-                    }
-                ],
-            }
-
-        super().__init__(name=data["name"], data=data)
-
-    def __str__(self) -> str:
-        """Provides a string representation of the Pulse."""
-        pulse_info = self.data["pulse_info"][0]
-        return self._get_signature(pulse_info)
-=======
 def create_dc_compensation_pulse(
     pulses: List[Operation],
     sampling_rate: int,
@@ -688,4 +605,82 @@
         )
 
     return pulse_info_list
->>>>>>> 025012b8
+
+
+class NumericalPulse(Operation):
+    """
+    Defines a pulse where the shape is determined by specifying an array of (complex)
+    points. If points are required between the specified samples (such as could be
+    required by the sampling rate of the hardware), meaning :math:`t[n] < t' < t[n+1]`,
+    `scipy.interpolate.interp1d` will be used to interpolate between the two points and
+    determine the value.
+    """
+
+    def __init__(
+        self,
+        samples: Union[np.ndarray, list],
+        t_samples: Union[np.ndarray, list],
+        port: str,
+        clock: str,
+        t0: float = 0,
+        interpolation: str = "linear",
+        data: Optional[dict] = None,
+    ):
+        """
+        Creates an instance of the `NumericalPulse`.
+
+        Parameters
+        ----------
+        samples
+            An array of (possibly complex) values specifying the shape of the pulse.
+        t_samples
+            An array of values specifying the corresponding times at which the
+            `samples` are evaluated.
+        port
+            The port that the pulse should be played on.
+        clock
+            Clock used to (de)modulate the pulse.
+        t0
+            Time in seconds when to start the pulses relative to the start time
+            of the Operation in the Schedule.
+        interpolation
+            Specifies the type of interpolation used. This is passed as the "kind"
+            argument to `scipy.interpolate.interp1d`.
+        data
+            The operation's dictionary, by default None
+            Note: if the data parameter is not None all other parameters are
+            overwritten using the contents of data.
+        """
+
+        def make_list_from_array(val: np.ndarray) -> list:
+            """Needed since numpy arrays break the (de)serialization code (#146)."""
+            new_val = list()
+            if isinstance(val, np.ndarray):
+                new_val: list = val.tolist()
+            return new_val
+
+        duration = t_samples[-1] - t_samples[0]
+        samples, t_samples = map(make_list_from_array, [samples, t_samples])
+        if data is None:
+            data: Dict[str, Any] = {
+                "name": "NumericalPulse",
+                "pulse_info": [
+                    {  # pylint: disable=line-too-long
+                        "wf_func": "quantify_scheduler.waveforms.interpolated_complex_waveform",
+                        "samples": samples,
+                        "t_samples": t_samples,
+                        "duration": duration,
+                        "interpolation": interpolation,
+                        "clock": clock,
+                        "port": port,
+                        "t0": t0,
+                    }
+                ],
+            }
+
+        super().__init__(name=data["name"], data=data)
+
+    def __str__(self) -> str:
+        """Provides a string representation of the Pulse."""
+        pulse_info = self.data["pulse_info"][0]
+        return self._get_signature(pulse_info)