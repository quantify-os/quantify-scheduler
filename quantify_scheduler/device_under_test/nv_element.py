--- conflicted
+++ resolved
@@ -181,7 +181,7 @@
     """
 
     def __init__(self, parent: InstrumentBase, name: str, **kwargs: Any) -> None:
-        super().__init__(parent=parent, name=name)
+        super().__init__(parent=parent, name=name, **kwargs)
 
         self.pulse_amplitude = ManualParameter(
             name="pulse_amplitude",
@@ -260,17 +260,11 @@
         self.clock_freqs: ClockFrequencies
         """Submodule :class:`~.ClockFrequencies`."""
         self.add_submodule("reset", ResetSpinpump(self, "reset"))
-<<<<<<< HEAD
-        self.add_submodule("measure", MeasureResonant(self, "measure"))
-        self.spectroscopy_operation: SpectroscopyOperationHermiteMW
-        self.ports: Ports
-        self.clock_freqs: ClockFrequencies
-        self.reset: ResetSpinpump
-        self.measure: MeasureResonant
-=======
         self.reset: ResetSpinpump
         """Submodule :class:`~.ResetSpinpump`."""
->>>>>>> 6eced13b
+        self.add_submodule("measure", MeasureResonant(self, "measure"))
+        self.measure: MeasureResonant
+        """Submodule :class:`~.MeasureResonant`."""
 
     def _generate_config(self) -> Dict[str, Dict[str, OperationCompilationConfig]]:
         """
