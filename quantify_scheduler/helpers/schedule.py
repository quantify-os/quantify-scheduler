--- conflicted
+++ resolved
@@ -11,10 +11,6 @@
 
 from quantify_scheduler import types
 from quantify_scheduler.helpers import waveforms as waveform_helpers
-<<<<<<< HEAD
-from quantify_scheduler.types import AcquisitionMetadata, ScheduleBase
-=======
->>>>>>> 4c43eab9
 
 if TYPE_CHECKING:
     from quantify_scheduler.backends.types import qblox
