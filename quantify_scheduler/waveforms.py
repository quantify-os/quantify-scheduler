# Repository: https://gitlab.com/quantify-os/quantify-scheduler
# Licensed according to the LICENCE file on the main branch
"""
Contains function to generate most basic waveforms.

These functions are intended to be used to generate waveforms defined in the
:mod:`~.pulse_library`.
Examples of waveforms that are too advanced are flux pulses that require knowledge of
the flux sensitivity and interaction strengths and qubit frequencies.
"""
from typing import List, Union

import numpy as np
from scipy import signal, interpolate
from typing import Union, List


def square(t: Union[np.ndarray, List[float]], amp: Union[float, complex]) -> np.ndarray:
    return amp * np.ones(len(t))


def square_imaginary(
    t: Union[np.ndarray, List[float]], amp: Union[float, complex]
) -> np.ndarray:
    return square(t, 1j * amp)


def ramp(t, amp, offset=0) -> np.ndarray:
    return np.linspace(offset, amp + offset, len(t), endpoint=False)


def staircase(
    t: Union[np.ndarray, List[float]],
    start_amp: Union[float, complex],
    final_amp: Union[float, complex],
    num_steps: int,
) -> np.ndarray:
    """
    Ramps from zero to a finite value in discrete steps.

    Parameters
    ----------
    t
        Times at which to evaluate the function.
    start_amp
        Starting amplitude.
    final_amp
        Final amplitude to reach on the last step.
    num_steps
        Number of steps to reach final value.

    Returns
    -------
    :
        The real valued waveform.
    """
    amp_step = (final_amp - start_amp) / (num_steps - 1)
    t_arr_plateau_len = int(len(t) // num_steps)

    waveform = np.array([])
    for i in range(num_steps):
        t_current_plateau = t[i * t_arr_plateau_len : (i + 1) * t_arr_plateau_len]
        waveform = np.append(
            waveform,
            square(
                t_current_plateau,
                i * amp_step,
            )
            + start_amp,
        )
    t_rem = t[num_steps * t_arr_plateau_len :]
    waveform = np.append(waveform, square(t_rem, final_amp))
    return waveform


def soft_square(t, amp):
    """A softened square pulse.

    Parameters
    ----------
    t

    amp

    """
    data = square(t, amp)
    if len(t) > 1:
        window = signal.windows.hann(int(len(t) / 2))
        data = signal.convolve(data, window, mode="same") / sum(window)
    return data


def chirp(t: np.ndarray, amp: float, start_freq: float, end_freq: float) -> np.ndarray:
    r"""
    Produces a linear chirp signal. The frequency is determined according to the
    relation:

    .. math:

        f(t) = ct + f_0,
        c = \frac{f_1 - f_0}{T}

    The waveform is produced simply by multiplying with a complex exponential.

    Parameters
    ----------
    t
        Times at which to evaluate the function.
    amp
        Amplitude of the envelope.
    start_freq
        Start frequency of the Chirp.
    end_freq
        End frequency of the Chirp.

    Returns
    -------
    :
        The complex waveform.
    """
    chirp_rate = (end_freq - start_freq) / (t[-1] - t[0])
    return amp * np.exp(1.0j * 2 * np.pi * (chirp_rate * t / 2 + start_freq) * t)


# pylint: disable=too-many-arguments
def drag(
    t: np.ndarray,
    G_amp: float,
    D_amp: float,
    duration: float,
    nr_sigma: int = 3,
    phase: float = 0,
    subtract_offset: str = "average",
) -> np.ndarray:
    r"""
    Generates a DRAG pulse consisting of a Gaussian :math:`G` as the I- and a
    Derivative :math:`D` as the Q-component (:cite:t:`motzoi_simple_2009` and
    :cite:t:`gambetta_analytic_2011`).

    All inputs are in s and Hz.
    phases are in degree.

    :math:`G(t) = G_{amp} e^{-(t-\mu)^2/(2\sigma^2)}`.

    :math:`D(t) = -D_{amp} \frac{(t-\mu)}{\sigma} G(t)`.

    .. note:

        One would expect a factor :math:`1/\sigma^2` in the prefactor of
        :math:`1/\sigma^2`, we absorb this in the scaling factor :math:`D_{amp}` to
        ensure the derivative component is scale invariant with the duration of
        the pulse.


    Parameters
    ----------
    t
        Times at which to evaluate the function.
    G_amp
        Amplitude of the Gaussian envelope.
    D_amp
        Amplitude of the derivative component, the DRAG-pulse parameter.
    duration
        Duration of the pulse in seconds.
    nr_sigma
        After how many sigma the Gaussian is cut off.
    phase
        Phase of the pulse in degrees.
    subtract_offset
        Instruction on how to subtract the offset in order to avoid jumps in the
        waveform due to the cut-off.

        - 'average': subtract the average of the first and last point.
        - 'first': subtract the value of the waveform at the first sample.
        - 'last': subtract the value of the waveform at the last sample.
        - 'none', None: don't subtract any offset.

    Returns
    -------
    :
        complex waveform

    """
    mu = t[0] + duration / 2

    sigma = duration / (2 * nr_sigma)

    gauss_env = G_amp * np.exp(-(0.5 * ((t - mu) ** 2) / sigma**2))
    deriv_gauss_env = -D_amp * (t - mu) / (sigma**1) * gauss_env

    # Subtract offsets
    if subtract_offset.lower() == "none" or subtract_offset is None:
        # Do not subtract offset
        pass
    elif subtract_offset.lower() == "average":
        gauss_env -= (gauss_env[0] + gauss_env[-1]) / 2.0
        deriv_gauss_env -= (deriv_gauss_env[0] + deriv_gauss_env[-1]) / 2.0
    elif subtract_offset.lower() == "first":
        gauss_env -= gauss_env[0]
        deriv_gauss_env -= deriv_gauss_env[0]
    elif subtract_offset.lower() == "last":
        gauss_env -= gauss_env[-1]
        deriv_gauss_env -= deriv_gauss_env[-1]
    else:
        raise ValueError(
            'Unknown value "{}" for keyword argument subtract_offset".'.format(
                subtract_offset
            )
        )

    # generate pulses
    drag_wave = gauss_env + 1j * deriv_gauss_env

    # Apply phase rotation
    rot_drag_wave = rotate_wave(drag_wave, phase=phase)

    return rot_drag_wave


<<<<<<< HEAD
def interpolated_complex_waveform(
    t: np.ndarray,
    samples: np.ndarray,
    t_samples: np.ndarray,
    interpolation: str = "linear",
    **kwargs
) -> np.ndarray:
    """
    Wrapper function around `scipy.interpolate.interp1d`, which takes the array of
    (complex) samples, interpolates the real and imaginary parts separately and returns
    the interpolated values at the specified times.
=======
def sudden_net_zero(
    t: np.ndarray,
    amp_A: float,
    amp_B: float,
    net_zero_A_scale: float,
    t_pulse: float,
    t_phi: float,
    t_integral_correction: float,
):
    """
    Generates the sudden net zero waveform from :cite:t:`negirneac_high_fidelity_2021`.
>>>>>>> c957958f

    Parameters
    ----------
    t
<<<<<<< HEAD
        Times at which to evaluated the to be returned waveform.
    samples
        An array of (possibly complex) values specifying the shape of the waveform.
    t_samples
        An array of values specifying the corresponding times at which the `samples`
        are evaluated.
    kwargs
        Optional keyword arguments to pass to `scipy.interpolate.interp1d`.

    Returns
    -------
    :
        An array containing the interpolated values.
    """
    if isinstance(samples, list):
        samples = np.array(samples)
    real_interpolator = interpolate.interp1d(
        t_samples, samples.real, kind=interpolation, **kwargs
    )
    imag_interpolator = interpolate.interp1d(
        t_samples, samples.imag, kind=interpolation, **kwargs
    )
    return real_interpolator(t) + 1.0j * imag_interpolator(t)
=======
        Times at which to evaluate the function.
    amp_A
        amplitude of the main square pulse
    amp_B
        scaling correction for the final sample of the first square and first sample
        of the second square pulse.
    net_zero_A_scale
        amplitude scaling correction factor of the negative arm of the net-zero pulse.
    t_pulse
        the total duration of the two half square pulses
    t_phi
        the idling duration between the two half pulses
    t_integral_correction
        the duration in which any non-zero pulse amplitude needs to be corrected.
    """

    # this transform is because all step functions are defined with respect to the
    # start of the waveform.
    t = t - min(t)

    def _square(t, start: float, stop: float, start_amp=1, stop_amp=0):
        """square pulses with a start and stop using a heaviside function."""
        return np.heaviside(
            np.around(t - start, decimals=12), start_amp
        ) - np.heaviside(np.around(t - stop, decimals=12), stop_amp)

    # the waveform itself
    first_arm = amp_A * _square(t, start=0, stop=t_pulse / 2, stop_amp=amp_B)
    second_arm = (
        -1
        * amp_A
        * net_zero_A_scale
        * _square(
            t,
            start=t_pulse / 2 + t_phi,
            stop=t_pulse + t_phi,
            start_amp=amp_B,
            stop_amp=0,
        )
    )
    waveform_amps = first_arm + second_arm

    # adding a correction to ensure the integral evaluates to 0
    sampling_rate = t[1] - t[0]
    num_corr_samples = t_integral_correction / sampling_rate
    corr_amp = -np.sum(waveform_amps) / num_corr_samples

    corr_waveform_amps = waveform_amps + corr_amp * _square(
        t,
        start=t_pulse + t_phi,
        stop=t_pulse + t_phi + t_integral_correction,
        start_amp=0,
        stop_amp=0,
    )

    return corr_waveform_amps
>>>>>>> c957958f


# ----------------------------------
# Utility functions
# ----------------------------------


def rotate_wave(wave: np.ndarray, phase: float) -> np.ndarray:
    """
    Rotate a wave in the complex plane.

    Parameters
    ----------
    wave
        Complex waveform, real component corresponds to I, imaginary component to Q.
    phase
        Rotation angle in degrees.

    Returns
    -------
    :
        Rotated complex waveform.
    """
    angle = np.deg2rad(phase)

    rot = (np.cos(angle) + 1.0j * np.sin(angle)) * wave
    return rot


def modulate_wave(t: np.ndarray, wave: np.ndarray, freq_mod: float) -> np.ndarray:
    """
    Apply single sideband (SSB) modulation to a waveform.

    The frequency convention we adhere to is:

        freq_base + freq_mod = freq_signal

    Parameters
    ----------
    t :
        Times at which to determine the modulation.
    wave :
        Complex waveform, real component corresponds to I, imaginary component to Q.
    freq_mod :
        Modulation frequency in Hz.


    Returns
    -------
    :
        modulated waveform.


    .. note::

        Pulse modulation is generally not included when specifying waveform envelopes
        as there are many hardware backends include this capability.
    """
    cos_mod = np.cos(2 * np.pi * freq_mod * t)
    sin_mod = np.sin(2 * np.pi * freq_mod * t)
    mod_I = cos_mod * wave.real + sin_mod * wave.imag
    mod_Q = -sin_mod * wave.real + cos_mod * wave.imag

    return mod_I + 1j * mod_Q<|MERGE_RESOLUTION|>--- conflicted
+++ resolved
@@ -217,19 +217,6 @@
     return rot_drag_wave
 
 
-<<<<<<< HEAD
-def interpolated_complex_waveform(
-    t: np.ndarray,
-    samples: np.ndarray,
-    t_samples: np.ndarray,
-    interpolation: str = "linear",
-    **kwargs
-) -> np.ndarray:
-    """
-    Wrapper function around `scipy.interpolate.interp1d`, which takes the array of
-    (complex) samples, interpolates the real and imaginary parts separately and returns
-    the interpolated values at the specified times.
-=======
 def sudden_net_zero(
     t: np.ndarray,
     amp_A: float,
@@ -241,36 +228,10 @@
 ):
     """
     Generates the sudden net zero waveform from :cite:t:`negirneac_high_fidelity_2021`.
->>>>>>> c957958f
-
-    Parameters
-    ----------
-    t
-<<<<<<< HEAD
-        Times at which to evaluated the to be returned waveform.
-    samples
-        An array of (possibly complex) values specifying the shape of the waveform.
-    t_samples
-        An array of values specifying the corresponding times at which the `samples`
-        are evaluated.
-    kwargs
-        Optional keyword arguments to pass to `scipy.interpolate.interp1d`.
-
-    Returns
-    -------
-    :
-        An array containing the interpolated values.
-    """
-    if isinstance(samples, list):
-        samples = np.array(samples)
-    real_interpolator = interpolate.interp1d(
-        t_samples, samples.real, kind=interpolation, **kwargs
-    )
-    imag_interpolator = interpolate.interp1d(
-        t_samples, samples.imag, kind=interpolation, **kwargs
-    )
-    return real_interpolator(t) + 1.0j * imag_interpolator(t)
-=======
+
+    Parameters
+    ----------
+    t
         Times at which to evaluate the function.
     amp_A
         amplitude of the main square pulse
@@ -327,7 +288,46 @@
     )
 
     return corr_waveform_amps
->>>>>>> c957958f
+
+
+def interpolated_complex_waveform(
+    t: np.ndarray,
+    samples: np.ndarray,
+    t_samples: np.ndarray,
+    interpolation: str = "linear",
+    **kwargs
+) -> np.ndarray:
+    """
+    Wrapper function around `scipy.interpolate.interp1d`, which takes the array of
+    (complex) samples, interpolates the real and imaginary parts separately and returns
+    the interpolated values at the specified times.
+
+    Parameters
+    ----------
+    t
+        Times at which to evaluated the to be returned waveform.
+    samples
+        An array of (possibly complex) values specifying the shape of the waveform.
+    t_samples
+        An array of values specifying the corresponding times at which the `samples`
+        are evaluated.
+    kwargs
+        Optional keyword arguments to pass to `scipy.interpolate.interp1d`.
+
+    Returns
+    -------
+    :
+        An array containing the interpolated values.
+    """
+    if isinstance(samples, list):
+        samples = np.array(samples)
+    real_interpolator = interpolate.interp1d(
+        t_samples, samples.real, kind=interpolation, **kwargs
+    )
+    imag_interpolator = interpolate.interp1d(
+        t_samples, samples.imag, kind=interpolation, **kwargs
+    )
+    return real_interpolator(t) + 1.0j * imag_interpolator(t)
 
 
 # ----------------------------------
