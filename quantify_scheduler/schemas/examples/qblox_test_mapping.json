{
    "backend": "quantify_scheduler.backends.qblox_backend.hardware_compile",
    "cluster0": {
        "ref": "internal",
        "instrument_type": "Cluster",
        "cluster0_module1": {
            "instrument_type": "QCM",
            "complex_output_0": {
                "line_gain_db": 0,
                "lo_name": "lo0",
                "portclock_configs": [
                    {
                        "port": "q4:mw",
                        "clock": "q4.01",
                        "interm_freq": 200e6,
                        "mixer_amp_ratio": 0.9999,
                        "mixer_phase_error_deg": -4.2
                    }
                ]
            }
        },
        "cluster0_module2": {
            "instrument_type": "QCM_RF",
            "complex_output_0": {
                "line_gain_db": 0,
                "portclock_configs": [
                    {
                        "port": "q5:mw",
                        "clock": "q5.01",
                        "interm_freq": 50e6
                    }
                ]
            }
        },
        "cluster0_module3": {
            "instrument_type": "QRM",
            "ref": "external",
            "complex_output_0": {
                "line_gain_db": 0,
                "lo_name": "lo1",
                "dc_mixer_offset_I": -0.054,
                "dc_mixer_offset_Q": -0.034,
                "seq0": {
                    "mixer_amp_ratio": 0.9997,
                    "mixer_phase_error_deg": -4.0,
                    "port": "q4:res",
                    "clock": "q4.ro",
                    "interm_freq": null
                }
            }
        }
    },
    "qcm0": {
        "instrument_type": "Pulsar_QCM",
        "ref": "internal",
        "complex_output_0": {
            "line_gain_db": 0,
            "lo_name": "lo0",
            "dc_mixer_offset_I": 0.1234,
            "dc_mixer_offset_Q": -1.337,
            "portclock_configs": [
                {
                    "port": "q0:mw",
                    "clock": "q0.01",
                    "interm_freq": 50e6,
                    "mixer_amp_ratio": 0.9998,
                    "mixer_phase_error_deg": -4.1
                }
            ]
        },
        "complex_output_1": {
            "line_gain_db": 0,
            "lo_name": "lo1",
            "portclock_configs": [
                {
                    "port": "q1:mw",
                    "clock": "q1.01",
                    "interm_freq": null
                }
            ]
        }
    },
    "qrm0": {
        "instrument_type": "Pulsar_QRM",
        "ref": "external",
        "complex_output_0": {
            "line_gain_db": 0,
            "lo_name": "lo1",
            "dc_mixer_offset_I": -0.054,
            "dc_mixer_offset_Q": -0.034,
<<<<<<< HEAD
            "portclock_configs": [
                {
                    "mixer_amp_ratio": 0.9997,
                    "mixer_phase_error_deg": -4.0,
                    "port": "q0:res",
                    "clock": "q0.ro",
                    "interm_freq": null
                }
            ]
=======
            "seq0": {
                "mixer_amp_ratio": 0.9997,
                "mixer_phase_error_deg": -4.0,
                "port": "q0:res",
                "clock": "q0.ro",
                "interm_freq": null
            },
            "seq1": {
                "mixer_amp_ratio": 0.9997,
                "mixer_phase_error_deg": -4.0,
                "port": "q0:res",
                "clock": "q0.multiplex",
                "interm_freq": null
            }
>>>>>>> 5d64b991
        }
    },
    "qrm1": {
        "instrument_type": "Pulsar_QRM",
        "ref": "external",
        "complex_output_0": {
            "line_gain_db": 0,
            "portclock_configs": [
                {
                    "port": "q1:res",
                    "clock": "q1.ro"
                }
            ]
        }
    },
    "qcm_rf0": {
        "instrument_type": "Pulsar_QCM_RF",
        "ref": "internal",
        "complex_output_0": {
            "line_gain_db": 0,
            "dc_mixer_offset_I": -0.045,
            "dc_mixer_offset_Q": -0.035,
            "portclock_configs": [
                {
                    "mixer_amp_ratio": 0.9996,
                    "mixer_phase_error_deg": -3.9,
                    "port": "q2:mw",
                    "clock": "q2.01",
                    "interm_freq": 50e6
                }
            ]
        },
        "complex_output_1": {
            "line_gain_db": 0,
            "lo_freq": 5e9,
            "portclock_configs": [
                {
                    "port": "q3:mw",
                    "clock": "q3.01",
                    "interm_freq": null
                }
            ]
        }
    },
    "qrm_rf0": {
        "instrument_type": "Pulsar_QRM_RF",
        "ref": "external",
        "complex_output_0": {
            "line_gain_db": 0,
            "lo_freq": 7.2e9,
            "dc_mixer_offset_I": -0.046,
            "dc_mixer_offset_Q": -0.036,
            "portclock_configs": [
                {
                    "mixer_amp_ratio": 0.9999,
                    "mixer_phase_error_deg": -3.8,
                    "port": "q2:res",
                    "clock": "q2.ro",
                    "interm_freq": null
                }
            ]
        }
    },
    "qrm_rf1": {
        "instrument_type": "Pulsar_QRM_RF",
        "ref": "external",
        "complex_output_0": {
            "line_gain_db": 0,
            "portclock_configs": [
                {
                    "port": "q3:res",
                    "clock": "q3.ro",
                    "interm_freq": 100e6
                }
            ]
        }
    },
    "lo0": {
        "instrument_type": "LocalOscillator",
        "frequency": null,
        "power": 1
    },
    "lo1": {
        "instrument_type": "LocalOscillator",
        "frequency": 7.2e9,
        "power": 1
    }
}<|MERGE_RESOLUTION|>--- conflicted
+++ resolved
@@ -40,13 +40,15 @@
                 "lo_name": "lo1",
                 "dc_mixer_offset_I": -0.054,
                 "dc_mixer_offset_Q": -0.034,
-                "seq0": {
+                "portclock_configs":[
+                    {
                     "mixer_amp_ratio": 0.9997,
                     "mixer_phase_error_deg": -4.0,
                     "port": "q4:res",
                     "clock": "q4.ro",
                     "interm_freq": null
-                }
+                    }
+                ]
             }
         }
     },
@@ -88,32 +90,22 @@
             "lo_name": "lo1",
             "dc_mixer_offset_I": -0.054,
             "dc_mixer_offset_Q": -0.034,
-<<<<<<< HEAD
-            "portclock_configs": [
+            "portclock_configs":[
                 {
                     "mixer_amp_ratio": 0.9997,
                     "mixer_phase_error_deg": -4.0,
                     "port": "q0:res",
                     "clock": "q0.ro",
                     "interm_freq": null
+                },
+                {
+                    "mixer_amp_ratio": 0.9997,
+                    "mixer_phase_error_deg": -4.0,
+                    "port": "q0:res",
+                    "clock": "q0.multiplex",
+                    "interm_freq": null
                 }
             ]
-=======
-            "seq0": {
-                "mixer_amp_ratio": 0.9997,
-                "mixer_phase_error_deg": -4.0,
-                "port": "q0:res",
-                "clock": "q0.ro",
-                "interm_freq": null
-            },
-            "seq1": {
-                "mixer_amp_ratio": 0.9997,
-                "mixer_phase_error_deg": -4.0,
-                "port": "q0:res",
-                "clock": "q0.multiplex",
-                "interm_freq": null
-            }
->>>>>>> 5d64b991
         }
     },
     "qrm1": {
