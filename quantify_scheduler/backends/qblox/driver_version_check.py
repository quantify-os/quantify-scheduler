--- conflicted
+++ resolved
@@ -13,14 +13,10 @@
 except ImportError:
     driver_version = None  # Prior to v0.3.2 __version__ was not there
 
-<<<<<<< HEAD
-SUPPORTED_DRIVER_VERSIONS: tuple[str, ...] = ("0.17", "1")
-=======
 SUPPORTED_DRIVER_VERSIONS: tuple[str, ...] = (
     "0.17",
     "1",
 )
->>>>>>> a9098f9f
 """Tuple containing all the version supported by this version of the backend."""
 raise_on_version_mismatch: bool = True
 """Can be set to false to override version check."""
