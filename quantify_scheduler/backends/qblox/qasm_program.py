--- conflicted
+++ resolved
@@ -495,22 +495,24 @@
             "ssb_integration_complex": self._acquire_square,
         }
 
-<<<<<<< HEAD
         if acquisition.data["bin_mode"] == BinMode.AVERAGE:
 
             bin_idx = acquisition.data["acq_index"]
-            if acquisition.name == "SSBIntegrationComplex":
-                # Since "SSBIntegrationComplex" just has "weighted_integrated_complex"
-                # as protocol.
-                self._acquire_square(acquisition, bin_idx=bin_idx)
-            else:
-                acquisition_func = protocol_to_acquire_func_mapping.get(
-                    acquisition.data["protocol"], None
-                )
-                args = [
-                    arg for arg in [acquisition, bin_idx, idx0, idx1] if arg is not None
-                ]
-                acquisition_func(*args)
+
+            acquisition_func = protocol_to_acquire_func_mapping.get(
+                acquisition.data["protocol"], None
+            )
+            if acquisition_func is None:
+                raise ValueError(
+                    f"Attempting to use protocol "
+                    f"\"{acquisition.data['protocol']}\", which is not defined"
+                    f" in Qblox backend.\n\nError triggered because of acquisition"
+                    f" {repr(acquisition)}."
+                )
+            args = [
+                arg for arg in [acquisition, bin_idx, idx0, idx1] if arg is not None
+            ]
+            acquisition_func(*args)
 
         ##############################################################
         elif acquisition.data["bin_mode"] == BinMode.APPEND:
@@ -534,89 +536,72 @@
                     reserved_registers, f"REGISTER_ACQ_BIN_IDX_CH{acq_channel}"
                 )
 
-                if acquisition.name == "SSBIntegrationComplex":
-                    # Since "SSBIntegrationComplex" just has
-                    # "weighted_integrated_complex" as protocol.
-                    self._acquire_square(acquisition, bin_idx=acq_bin_idx_reg)
-
-                else:
-                    acquisition_func = protocol_to_acquire_func_mapping.get(
-                        acquisition.data["protocol"], None
-                    )
-
-                    # FIXME move to preamble
-
-                    # Need to store values in registers as the acquire weighted
-                    # requires either all register inputs or all immediate values
-
-                    acq_channel_reg = getattr(
-                        reserved_registers, f"REGISTER_ACQ_CH{acq_channel}"
-                    )
-
-                    acq_idx0_reg = getattr(
-                        reserved_registers, f"REGISTER_ACQ_WEIGHT_IDX0_CH{acq_channel}"
-                    )
-                    acq_idx1_reg = getattr(
-                        reserved_registers, f"REGISTER_ACQ_WEIGHT_IDX1_CH{acq_channel}"
-                    )
-
-                    self.emit(
-                        q1asm_instructions.MOVE,
-                        acq_channel,
-                        acq_channel_reg,
-                        comment=f"Store acq_channel in {acq_channel_reg}.",
-                    )
-                    self.emit(
-                        q1asm_instructions.MOVE,
-                        idx0,
-                        acq_idx0_reg,
-                        comment=f"Store idx of acq I wave in {acq_idx0_reg}",
-                    )
-                    self.emit(
-                        q1asm_instructions.MOVE,
-                        idx1,
-                        acq_idx1_reg,
-                        comment=f"Store idx of acq Q wave in {acq_idx1_reg}.",
-                    )
-
-                    # args = [
-                    #     arg
-                    #     for arg in [acquisition, acq_bin_idx_reg, idx0, idx1]
-                    #     if arg is not None
-                    # ]
-                    # acquisition_func(*args)
+                acquisition_func = protocol_to_acquire_func_mapping.get(
+                    acquisition.data["protocol"], None
+                )
+
+                # FIXME move to preamble
+
+                # Need to store values in registers as the acquire weighted
+                # requires either all register inputs or all immediate values
+
+                acq_channel_reg = getattr(
+                    reserved_registers, f"REGISTER_ACQ_CH{acq_channel}"
+                )
+
+                acq_idx0_reg = getattr(
+                    reserved_registers, f"REGISTER_ACQ_WEIGHT_IDX0_CH{acq_channel}"
+                )
+                acq_idx1_reg = getattr(
+                    reserved_registers, f"REGISTER_ACQ_WEIGHT_IDX1_CH{acq_channel}"
+                )
+
+                self.emit(
+                    q1asm_instructions.MOVE,
+                    acq_channel,
+                    acq_channel_reg,
+                    comment=f"Store acq_channel in {acq_channel_reg}.",
+                )
+                self.emit(
+                    q1asm_instructions.MOVE,
+                    idx0,
+                    acq_idx0_reg,
+                    comment=f"Store idx of acq I wave in {acq_idx0_reg}",
+                )
+                self.emit(
+                    q1asm_instructions.MOVE,
+                    idx1,
+                    acq_idx1_reg,
+                    comment=f"Store idx of acq Q wave in {acq_idx1_reg}.",
+                )
+
+                # explicit checking of acquisition function to ensure right
+                # explict passing of arguments over list comprehension of args for
+                # readability.
+                if acquisition_func == self._acquire_weighted:
                     acquisition_func(
                         acquisition=acquisition,
                         bin_idx=acq_bin_idx_reg,
                         idx0=acq_idx0_reg,
                         idx1=acq_idx1_reg,
                     )
-
-                    self.emit(
-                        q1asm_instructions.ADD,
-                        acq_bin_idx_reg,
-                        1,
-                        acq_bin_idx_reg,
-                        comment=f"Increment bin_idx for ch{acq_channel}",
+                elif acquisition_func == self._acquire_square:
+                    acquisition_func(
+                        acquisition=acquisition,
+                        bin_idx=acq_bin_idx_reg,
                     )
+                else:
+                    raise NotImplementedError
+
+                self.emit(
+                    q1asm_instructions.ADD,
+                    acq_bin_idx_reg,
+                    1,
+                    acq_bin_idx_reg,
+                    comment=f"Increment bin_idx for ch{acq_channel}",
+                )
                 # add  a line break for visual separation of acquisition
                 self.emit("")
-=======
-        bin_idx = acquisition.data["acq_index"]
-
-        acquisition_func = protocol_to_acquire_func_mapping.get(
-            acquisition.data["protocol"], None
-        )
-        if acquisition_func is None:
-            raise ValueError(
-                f"Attempting to use protocol "
-                f"\"{acquisition.data['protocol']}\", which is not defined"
-                f" in Qblox backend.\n\nError triggered because of acquisition"
-                f" {repr(acquisition)}."
-            )
-        args = [arg for arg in [acquisition, bin_idx, idx0, idx1] if arg is not None]
-        acquisition_func(*args)
->>>>>>> 2193ae9b
 
     def wait_till_start_then_acquire(self, acquisition: OpInfo, idx0: int, idx1: int):
         """
