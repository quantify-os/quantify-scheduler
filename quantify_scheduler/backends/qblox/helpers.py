# Repository: https://gitlab.com/quantify-os/quantify-scheduler
# Licensed according to the LICENCE file on the main branch
"""Helper functions for Qblox backend."""

import re
from copy import deepcopy
from collections import UserDict
from typing import Any, Dict, Iterable, List, Literal, Tuple, Union

import numpy as np

from quantify_core.utilities.general import without

from quantify_scheduler.backends.qblox import constants
from quantify_scheduler.helpers.waveforms import exec_waveform_function
from quantify_scheduler import Schedule

from quantify_scheduler.backends.types.qblox import OpInfo
from quantify_scheduler.operations.pulse_library import WindowOperation


# pylint: disable=invalid-name
def find_inner_dicts_containing_key(d: dict, key: Any) -> List[dict]:
    """
    Generates a list of the first dictionaries encountered that contain a certain key,
    in a complicated dictionary with nested dictionaries or Iterables.

    This is achieved by recursively traversing the nested structures until the key is
    found, which is then appended to a list.

    Parameters
    ----------
    d
        The dictionary to traverse.
    key
        The key to search for.

    Returns
    -------
    :
        A list containing all the inner dictionaries containing the specified key.
    """
    dicts_found = list()
    if isinstance(d, dict):
        if key in d:
            dicts_found.append(d)
    for val in d.values():
        if isinstance(val, (dict, UserDict)):
            dicts_found.extend(find_inner_dicts_containing_key(val, key))
        elif isinstance(val, Iterable) and not isinstance(val, str):
            for i_item in val:
                try:
                    dicts_found.extend(find_inner_dicts_containing_key(i_item, key))
                # having a list that contains something other than a dict can cause an
                # AttributeError on d, but this should be ignored anyway
                except AttributeError:
                    continue
        else:
            continue
    return dicts_found


# pylint: disable=invalid-name
def find_all_port_clock_combinations(d: dict) -> List[Tuple[str, str]]:
    """
    Generates a list with all port and clock combinations found in a dictionary with
    nested structures. Traversing the dictionary is done using the
    `find_inner_dicts_containing_key` function.

    Parameters
    ----------
    d
        The dictionary to traverse.

    Returns
    -------
    :
        A list containing tuples representing the port and clock combinations found
        in the dictionary.
    """
    port_clocks = list()
    dicts_with_port = find_inner_dicts_containing_key(d, "port")
    for inner_dict in dicts_with_port:
        if "port" in inner_dict:
            port = inner_dict["port"]
            if port is None:
                continue
            if "clock" not in inner_dict:
                raise AttributeError(f"Port {inner_dict['port']} missing clock")
            clock = inner_dict["clock"]
            port_clocks.append((port, clock))
    return port_clocks


def generate_waveform_data(data_dict: dict, sampling_rate: float) -> np.ndarray:
    """
    Generates an array using the parameters specified in `data_dict`.

    Parameters
    ----------
    data_dict
        The dictionary that contains the values needed to parameterize the
        waveform. `data_dict['wf_func']` is then called to calculate the values.
    sampling_rate
        The sampling rate used to generate the time axis values.

    Returns
    -------
    :
        The (possibly complex) values of the generated waveform. The number of values is
        determined by rounding to the nearest integer.
    """
    time_duration = data_dict["duration"]
    t = np.linspace(
        start=0, stop=time_duration, num=int(np.round(time_duration * sampling_rate))
    )

    wf_data = exec_waveform_function(
        wf_func=data_dict["wf_func"], t=t, pulse_info=data_dict
    )

    return wf_data


def generate_waveform_names_from_uuid(uuid: Any) -> Tuple[str, str]:
    """
    Generates names for the I and Q parts of the complex waveform based on a unique
    identifier for the pulse/acquisition.

    Parameters
    ----------
    uuid
        A unique identifier for a pulse/acquisition.

    Returns
    -------
    uuid_I:
        Name for the I waveform.
    uuid_Q:
        Name for the Q waveform.
    """
    return f"{str(uuid)}_I", f"{str(uuid)}_Q"


def generate_uuid_from_wf_data(wf_data: np.ndarray, decimals: int = 12) -> str:
    """
    Creates a unique identifier from the waveform data, using a hash. Identical arrays
    yield identical strings within the same process.

    Parameters
    ----------
    wf_data:
        The data to generate the unique id for.
    decimals:
        The number of decimal places to consider.

    Returns
    -------
    :
        A unique identifier.
    """
    waveform_hash = hash(wf_data.round(decimals=decimals).tobytes())
    return str(waveform_hash)


def add_to_wf_dict_if_unique(
    wf_dict: Dict[str, Any], waveform: np.ndarray
) -> Tuple[Dict[str, Any], str, int]:
    """
    Adds a waveform to the waveform dictionary if it is not yet in there and returns the
    uuid and index. If it is already present it simply returns the uuid and index.

    Parameters
    ----------
    wf_dict:
        The waveform dict in the format expected by the sequencer.
    waveform:
        The waveform to add.

    Returns
    -------
    Dict[str, Any]
        The (updated) wf_dict.
    str
        The uuid of the waveform.
    int
        The index.
    """

    def generate_entry(name: str, data: np.ndarray, idx: int) -> Dict[str, Any]:
        return {name: {"data": data.tolist(), "index": idx}}

    if not np.isrealobj(waveform):
        raise RuntimeError("This function only accepts real arrays.")

    uuid = generate_uuid_from_wf_data(waveform)
    if uuid in wf_dict:
        index: int = wf_dict[uuid]["index"]
    else:
        index = len(wf_dict)
        wf_dict.update(generate_entry(uuid, waveform, len(wf_dict)))
    return wf_dict, uuid, index


def output_name_to_outputs(name: str) -> Union[Tuple[int], Tuple[int, int]]:
    """
    Finds the output path index associated with the output names specified in the
    config.

    For the baseband modules, these indices correspond directly to a physical output (
    e.g. index 0 corresponds to output 1 etc.).

    For the RF modules, index 0 and 2 correspond to path0 of output 1 and output 2
    respectively, and 1 and 3 to path1 of those outputs.

    Parameters
    ----------
    name
        name of the output channel. e.g. 'complex_output_0'.

    Returns
    -------
    :
        A tuple containing the indices of the physical (real) outputs.
    """
    return {
        "complex_output_0": (0, 1),
        "complex_output_1": (2, 3),
        "real_output_0": (0,),
        "real_output_1": (1,),
        "real_output_2": (2,),
        "real_output_3": (3,),
    }[name]


def output_mode_from_outputs(
    outputs: Union[Tuple[int], Tuple[int, int]]
) -> Literal["complex", "real", "imag"]:
    """
    Takes the specified outputs to use and extracts a "sequencer mode" from it.

    Modes:

    - ``"real"``: only path0 is used
    - ``"imag"``: only path1 is used
    - ``"complex"``: both path0 and path1 paths are used.

    Parameters
    ----------
    outputs
        The outputs the sequencer is supposed to use. Note that the outputs start from
        0, but the labels on the front panel start counting from 1. So the mapping
        differs n-1.

    Returns
    -------
    :
        The mode

    Raises
    ------
    RuntimeError
        The amount of outputs is more than 2, which is impossible for one sequencer.
    """
    if len(outputs) > 2:
        raise RuntimeError(
            f"Too many outputs specified for this channel. Given: {outputs}."
        )

    if len(outputs) == 2:
        assert (
            outputs[0] - outputs[1]
        ) ** 2 == 1, "Attempting to use two outputs that are not next to each other."
        if 1 in outputs:
            assert 2 not in outputs, (
                "Attempting to use output 1 and output 2 (2 and 3 on front panel) "
                "together, but they belong to different pairs."
            )
        return "complex"

    output = outputs[0]
    mode = "real" if output % 2 == 0 else "imag"
    return mode


def generate_waveform_dict(waveforms_complex: Dict[str, np.ndarray]) -> Dict[str, dict]:
    """
    Takes a dictionary with complex waveforms and generates a new dictionary with
    real valued waveforms with a unique index, as required by the hardware.

    Parameters
    ----------
    waveforms_complex
        Dictionary containing the complex waveforms. Keys correspond to a unique
        identifier, value is the complex waveform.

    Returns
    -------
    :
        A dictionary with as key the unique name for that waveform, as value another
        dictionary containing the real-valued data (list) as well as a unique index.
        Note that the index of the Q waveform is always the index of the I waveform
        +1.

    .. admonition:: Examples

        .. jupyter-execute::

            import numpy as np
            from quantify_scheduler.backends.qblox.helpers import generate_waveform_dict

            complex_waveforms = {12345: np.array([1, 2])}
            generate_waveform_dict(complex_waveforms)

            # {'12345_I': {'data': [1, 2], 'index': 0},
            # '12345_Q': {'data': [0, 0], 'index': 1}}
    """
    wf_dict = {}
    for idx, (uuid, complex_data) in enumerate(waveforms_complex.items()):
        name_i, name_q = generate_waveform_names_from_uuid(uuid)
        to_add = {
            name_i: {"data": complex_data.real.tolist(), "index": 2 * idx},
            name_q: {"data": complex_data.imag.tolist(), "index": 2 * idx + 1},
        }
        wf_dict.update(to_add)
    return wf_dict


def to_grid_time(time: float, grid_time_ns: int = constants.GRID_TIME) -> int:
    """
    Takes a float value representing a time in seconds as used by the schedule, and
    returns the integer valued time in nanoseconds that the sequencer uses.

    Parameters
    ----------
    time
        The time to convert.
    grid_time_ns
        The grid time to use in ns.

    Returns
    -------
    :
        The integer valued nanosecond time.
    """
    time_ns = int(round(time * 1e9))
    if time_ns % grid_time_ns != 0:
        raise ValueError(
            f"Attempting to use a time interval of {time_ns} ns. "
            f"Please ensure that the durations of operations and wait times between"
            f" operations are multiples of {grid_time_ns} ns."
        )
    return time_ns


def is_multiple_of_grid_time(
    time: float, grid_time_ns: int = constants.GRID_TIME
) -> bool:
    """
    Takes a time in seconds and converts it to the ns grid time that the Qblox hardware
    expects.

    Parameters
    ----------
    time:
        A time in seconds.
    grid_time_ns
        A grid time in ns.

    Returns
    -------
    :
        If it the time is a multiple of the grid time.
    """
    time_ns = int(round(time * 1e9))
    return time_ns % grid_time_ns == 0


def get_nco_phase_arguments(phase_deg: float) -> Tuple[int, int, int]:
    """
    Converts a phase in degrees to the int arguments the NCO phase instructions expect.
    We take `phase_deg` modulo 360 to account for negative phase and phase larger than
    360.

    Parameters
    ----------
    phase_deg
        The phase in degrees

    Returns
    -------
    :
        The three ints corresponding to the phase arguments (coarse, fine, ultra-fine).
    """
    phase_deg %= 360

    phase_coarse = int(phase_deg // constants.NCO_PHASE_DEG_STEP_COARSE)

    remaining_phase = phase_deg % constants.NCO_PHASE_DEG_STEP_COARSE
    phase_fine = int(remaining_phase // constants.NCO_PHASE_DEG_STEP_FINE)

    remaining_phase = remaining_phase % constants.NCO_PHASE_DEG_STEP_FINE
    phase_ultra_fine = int(remaining_phase // constants.NCO_PHASE_DEG_STEP_U_FINE)

<<<<<<< HEAD
    return phase_course, phase_fine, phase_ultra_fine


def generate_port_clock_to_device_map(
    hardware_cfg: Dict[str, Any]
) -> Dict[Tuple[str, str], str]:
    """
    Generates a mapping that specifies which port-clock combinations belong to which
    device.

    .. note::
        The same device may contain multiple port-clock combinations, but each
        port-clock combination may only occur once.

    Parameters
    ----------
    hardware_cfg:
        The hardware config dictionary.

    Returns
    -------
    :
        A dictionary with as key a tuple representing a port-clock combination, and
        as value the name of the device. Note that multiple port-clocks may point to
        the same device.
    """

    portclock_map = dict()
    for device_name, device_info in hardware_cfg.items():
        if not isinstance(device_info, dict):
            continue

        portclocks = find_all_port_clock_combinations(device_info)

        for portclock in portclocks:
            portclock_map[portclock] = device_name

    return portclock_map


# pylint: disable=too-many-locals
# pylint: disable=too-many-branches
def assign_pulse_and_acq_info_to_devices(
    schedule: Schedule,
    device_compilers: Dict[str, Any],
    hardware_cfg: Dict[str, Any],
):
    """
    Traverses the schedule and generates `OpInfo` objects for every pulse and
    acquisition, and assigns it to the correct `InstrumentCompiler`.

    Parameters
    ----------
    schedule
        The schedule to extract the pulse and acquisition info from.
    device_compilers
        Dictionary containing InstrumentCompilers as values and their names as keys.
    hardware_cfg
        The hardware config dictionary.

    Raises
    ------
    RuntimeError
        This exception is raised then the function encountered an operation that has no
        pulse or acquisition info assigned to it.
    KeyError
        This exception is raised when attempting to assign a pulse with a port-clock
        combination that is not defined in the hardware configuration.
    KeyError
        This exception is raised when attempting to assign an acquisition with a
        port-clock combination that is not defined in the hardware configuration.
    """

    portclock_mapping = generate_port_clock_to_device_map(hardware_cfg)

    for op_timing_constraint in schedule.schedulables.values():
        op_hash = op_timing_constraint["operation_repr"]
        op_data = schedule.operations[op_hash]

        if isinstance(op_data, WindowOperation):
            continue

        if not op_data.valid_pulse and not op_data.valid_acquisition:
            raise RuntimeError(
                f"Operation {op_hash} is not a valid pulse or acquisition. Please check"
                f" whether the device compilation been performed successfully. "
                f"Operation data: {repr(op_data)}"
            )

        operation_start_time = op_timing_constraint["abs_time"]
        for pulse_data in op_data.data["pulse_info"]:
            if "t0" in pulse_data:
                pulse_start_time = operation_start_time + pulse_data["t0"]
            else:
                pulse_start_time = operation_start_time

            port = pulse_data["port"]
            clock = pulse_data["clock"]
            if port is None:
                continue  # ignore idle pulses

            combined_data = OpInfo(
                name=op_data.data["name"],
                data=pulse_data,
                timing=pulse_start_time,
            )

            if (port, clock) not in portclock_mapping:
                raise KeyError(
                    f"Could not assign pulse data to device. The combination"
                    f" of port {port} and clock {clock} could not be found "
                    f"in hardware configuration.\n\nAre both the port and clock "
                    f"specified in the hardware configuration?\n\nRelevant operation:\n"
                    f"{combined_data}."
                )
            dev = portclock_mapping[(port, clock)]
            device_compilers[dev].add_pulse(port, clock, pulse_info=combined_data)

        for acq_data in op_data.data["acquisition_info"]:
            if "t0" in acq_data:
                acq_start_time = operation_start_time + acq_data["t0"]
            else:
                acq_start_time = operation_start_time
            port = acq_data["port"]
            clock = acq_data["clock"]
            if port is None:
                continue

            hashed_dict = without(acq_data, ["t0", "waveforms"])
            hashed_dict["waveforms"] = list()
            for acq in acq_data["waveforms"]:
                hashed_dict["waveforms"].append(without(acq, ["t0"]))

            combined_data = OpInfo(
                name=op_data.data["name"],
                data=acq_data,
                timing=acq_start_time,
            )
            if (port, clock) not in portclock_mapping:
                raise KeyError(
                    f"Could not assign acquisition data to device. The combination"
                    f" of port {port} and clock {clock} could not be found "
                    f"in hardware configuration.\n\nAre both the port and clock "
                    f"specified in the hardware configuration?\n\nRelevant operation:\n"
                    f"{combined_data}."
                )
            dev = portclock_mapping[(port, clock)]
            device_compilers[dev].add_acquisition(port, clock, acq_info=combined_data)


def convert_hw_config_to_portclock_configs_spec(
    hw_config: Dict[str, Any],
):
    """
    Converts possibly old hardware configs to the new format introduced by
    the new dynamic sequencer allocation feature. I.e. manual
    assignment between sequencers and portclocks under each output is removed, and
    instead only a list of port-clock configurations is specified,
    under the new `portclock_configs` key.

    Parameters
    ----------
    hw_config
        The hardware config to be upgraded to the new specification.

    Returns
    -------
    :
        A hardware config compatible with the specification required by the new
        dynamic sequencer allocation feature.

    """

    hw_config = deepcopy(hw_config)

    for device_info in hw_config.values():
        if not isinstance(device_info, dict):
            continue

        for io, io_cfg in device_info.items():
            if not isinstance(io_cfg, dict):
                continue

            new_io_cfg = {}
            new_io_cfg["portclock_configs"] = io_cfg.get("portclock_configs", [])

            for entry, value in io_cfg.items():
                if not re.match("^seq\d+$", entry):
                    new_io_cfg[entry] = value
                    continue
                new_io_cfg["portclock_configs"].append(io_cfg[entry])

            device_info[io] = new_io_cfg

    return hw_config
=======
    return phase_coarse, phase_fine, phase_ultra_fine
>>>>>>> ed1436ba
<|MERGE_RESOLUTION|>--- conflicted
+++ resolved
@@ -402,8 +402,7 @@
     remaining_phase = remaining_phase % constants.NCO_PHASE_DEG_STEP_FINE
     phase_ultra_fine = int(remaining_phase // constants.NCO_PHASE_DEG_STEP_U_FINE)
 
-<<<<<<< HEAD
-    return phase_course, phase_fine, phase_ultra_fine
+    return phase_coarse, phase_fine, phase_ultra_fine
 
 
 def generate_port_clock_to_device_map(
@@ -597,7 +596,4 @@
 
             device_info[io] = new_io_cfg
 
-    return hw_config
-=======
-    return phase_coarse, phase_fine, phase_ultra_fine
->>>>>>> ed1436ba
+    return hw_config