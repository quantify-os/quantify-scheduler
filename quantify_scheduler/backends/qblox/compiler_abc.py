--- conflicted
+++ resolved
@@ -16,10 +16,7 @@
     Any,
     Callable,
     Dict,
-<<<<<<< HEAD
-=======
     Generator,
->>>>>>> 1f457270
     List,
     Literal,
     Optional,
@@ -1643,48 +1640,8 @@
             return
 
         self._validate_io_mode(sequencer)
-<<<<<<< HEAD
-        lo_freq_setting_name = f"lo{QbloxRFModule._determine_lo_idx(sequencer)}_freq"
-
-        try:
-            freqs = helpers.determine_clock_lo_interm_freqs(
-                clock_freq=compiler_container.resources[sequencer.clock]["freq"],
-                lo_freq=getattr(self._settings, lo_freq_setting_name),
-                interm_freq=sequencer.frequency,
-                downconverter_freq=sequencer.downconverter_freq,
-                mix_lo=True,
-            )
-        except Exception as error:
-            raise error.__class__(
-                f"{error} (for {sequencer.name} with port {sequencer.port} and "
-                f"clock {sequencer.clock})."
-            )
-
-        self._set_lo_interm_freqs(
-            freqs=freqs,
-            sequencer=sequencer,
-            lo_freq_setting_name=lo_freq_setting_name,
-        )
-
-    @staticmethod
-    def _determine_lo_idx(sequencer: Sequencer):
-        # Now we have to identify the LO the sequencer is outputting to
-        # We can do this by first checking the Sequencer-Output correspondence
-        # And then use the fact that LOX is connected to OutputX
-        for real_output in sequencer.connected_outputs:
-            if real_output % 2 != 0:
-                # We will only use real output 0 and 2,
-                # since 1 and 3 are part of the same
-                # complex outputs.
-                continue
-
-            complex_output = 0 if real_output == 0 else 1
-            return complex_output
-=======
-
         for lo_idx in QbloxRFModule._get_connected_lo_indices(sequencer):
             lo_freq_setting_name = f"lo{lo_idx}_freq"
-
             try:
                 freqs = helpers.determine_clock_lo_interm_freqs(
                     clock_freq=compiler_container.resources[sequencer.clock]["freq"],
@@ -1704,7 +1661,6 @@
                 sequencer=sequencer,
                 lo_freq_setting_name=lo_freq_setting_name,
             )
->>>>>>> 1f457270
 
     @staticmethod
     def _get_connected_lo_indices(sequencer: Sequencer) -> Generator[int]:
