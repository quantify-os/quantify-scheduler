# Repository: https://gitlab.com/quantify-os/quantify-scheduler
# Licensed according to the LICENCE file on the main branch
"""Compiler base and utility classes for Qblox backend."""
# pylint: disable=too-many-lines
from __future__ import annotations

import dataclasses
import json
import logging
from abc import ABC, ABCMeta, abstractmethod
from collections import defaultdict, deque
from functools import partial
from os import makedirs, path
from typing import (
    TYPE_CHECKING,
    Any,
    Callable,
    Dict,
    Generator,
    List,
    Literal,
    Optional,
    Set,
    Tuple,
    Union,
)

import numpy as np
from pathvalidate import sanitize_filename
from qcodes.utils.helpers import NumpyJSONEncoder
from quantify_core.data.handling import gen_tuid, get_datadir

from quantify_scheduler.backends.qblox import (
    constants,
    driver_version_check,
    helpers,
    q1asm_instructions,
    register_manager,
)
from quantify_scheduler.backends.qblox.operation_handling.acquisitions import (
    AcquisitionStrategyPartial,
)
from quantify_scheduler.backends.qblox.operation_handling.base import IOperationStrategy
from quantify_scheduler.backends.qblox.operation_handling.factory import (
    get_operation_strategy,
)
from quantify_scheduler.backends.qblox.qasm_program import QASMProgram
from quantify_scheduler.backends.types.qblox import (
    BasebandModuleSettings,
    BaseModuleSettings,
    OpInfo,
    PulsarRFSettings,
    PulsarSettings,
    RFModuleSettings,
    SequencerSettings,
    StaticHardwareProperties,
    MarkerConfiguration,
)
from quantify_scheduler.enums import BinMode
from quantify_scheduler.helpers.schedule import (
    _extract_acquisition_metadata_from_acquisitions,
)
from quantify_scheduler.operations.pulse_library import SetClockFrequency

if TYPE_CHECKING:
    from quantify_scheduler.backends.qblox.instrument_compilers import LocalOscillator

if TYPE_CHECKING:
    from quantify_scheduler.backends.qblox.instrument_compilers import LocalOscillator

logger = logging.getLogger(__name__)
logger.setLevel(logging.WARNING)


class InstrumentCompiler(ABC):
    """
    Abstract base class that defines a generic instrument compiler. The subclasses that
    inherit from this are meant to implement the compilation steps needed to compile the
    lists of :class:`quantify_scheduler.backends.types.qblox.OpInfo` representing the
    pulse and acquisition information to device-specific instructions.

    Each device that needs to be part of the compilation process requires an associated
    `InstrumentCompiler`.
    """

    def __init__(
        self,
        parent,  # No type hint due to circular import, added to docstring
        name: str,
        total_play_time: float,
        hw_mapping: Dict[str, Any],
        latency_corrections: Optional[Dict[str, float]] = None,
    ):
        # pylint: disable=line-too-long
        """
        Constructor for an InstrumentCompiler object.

        Parameters
        ----------
        parent: :class:`~quantify_scheduler.backends.qblox.compiler_container.CompilerContainer`
            Reference to the parent object.
        name
            Name of the `QCoDeS` instrument this compiler object corresponds to.
        total_play_time
            Total time execution of the schedule should go on for. This parameter is
            used to ensure that the different devices, potentially with different clock
            rates, can work in a synchronized way when performing multiple executions of
            the schedule.
        hw_mapping
            The hardware configuration dictionary for this specific device. This is one
            of the inner dictionaries of the overall hardware config.
        latency_corrections
            Dict containing the delays for each port-clock combination. This is specified in
            the top layer of hardware config.

        """
        self.parent = parent
        self.name = name
        self.total_play_time = total_play_time
        self.hw_mapping = hw_mapping
        self.latency_corrections = latency_corrections or {}

    def prepare(self) -> None:
        """
        Method that can be overridden to implement logic before the main compilation
        starts. This step is to extract all settings for the devices that are dependent
        on settings of other devices. This step happens after instantiation of the
        compiler object but before the start of the main compilation.
        """

    @abstractmethod
    def compile(self, repetitions: int) -> Any:
        """
        An abstract method that should be overridden in a subclass to implement the
        actual compilation. It should turn the pulses and acquisitions added to the
        device into device-specific instructions.

        Parameters
        ----------
        repetitions
            Number of times execution of the schedule is repeated.

        Returns
        -------
        :
            A data structure representing the compiled program. The type is
            dependent on implementation.
        """


class ControlDeviceCompiler(InstrumentCompiler, metaclass=ABCMeta):
    """
    Abstract class for any device requiring logic for acquisition and playback of
    pulses.
    """

    def __init__(
        self,
        parent,  # No type hint due to circular import, added to docstring
        name: str,
        total_play_time: float,
        hw_mapping: Dict[str, Any],
        latency_corrections: Optional[Dict[str, float]] = None,
    ):
        # pylint: disable=line-too-long
        """
        Constructor for a ControlDeviceCompiler object.

        Parameters
        ----------
        parent: :class:`~quantify_scheduler.backends.qblox.compiler_container.CompilerContainer`
            Reference to the parent object.
        name
            Name of the `QCoDeS` instrument this compiler object corresponds to.
        total_play_time
            Total time execution of the schedule should go on for. This parameter is
            used to ensure that the different devices, potentially with different clock
            rates, can work in a synchronized way when performing multiple executions of
            the schedule.
        hw_mapping
            The hardware configuration dictionary for this specific device. This is one
            of the inner dictionaries of the overall hardware config.
        latency_corrections
            Dict containing the delays for each port-clock combination. This is specified in
            the top layer of hardware config.
        """
        super().__init__(parent, name, total_play_time, hw_mapping, latency_corrections)
        self._pulses: Dict[Tuple[str, str], List[OpInfo]] = defaultdict(list)
        self._acquisitions: Dict[Tuple[str, str], List[OpInfo]] = defaultdict(list)

    @property
    @abstractmethod
    def supports_acquisition(self) -> bool:
        """
        Specifies whether the device can perform acquisitions.

        Returns
        -------
        :
            The maximum amount of sequencers
        """

    def add_pulse(self, port: str, clock: str, pulse_info: OpInfo):
        """
        Assigns a certain pulse to this device.

        Parameters
        ----------
        port
            The port the pulse needs to be sent to.
        clock
            The clock for modulation of the pulse. Can be a BasebandClock.
        pulse_info
            Data structure containing all the information regarding this specific pulse
            operation.
        """
        self._pulses[(port, clock)].append(pulse_info)

    def add_acquisition(self, port: str, clock: str, acq_info: OpInfo):
        """
        Assigns a certain acquisition to this device.

        Parameters
        ----------
        port
            The port the pulse needs to be sent to.
        clock
            The clock for modulation of the pulse. Can be a BasebandClock.
        acq_info
            Data structure containing all the information regarding this specific
            acquisition operation.
        """

        if not self.supports_acquisition:
            raise RuntimeError(
                f"{self.__class__.__name__} {self.name} does not support acquisitions. "
                f"Attempting to add acquisition {repr(acq_info)} "
                f"on port {port} with clock {clock}."
            )

        self._acquisitions[(port, clock)].append(acq_info)

    @property
    def _portclocks_with_data(self) -> Set[Tuple[str, str]]:
        """
        All the port-clock combinations associated with at least one pulse and/or
        acquisition.

        Returns
        -------
        :
            A set containing all the port-clock combinations that are used by this
            InstrumentCompiler.
        """
        portclocks_used = set()
        portclocks_used.update(self._pulses.keys())
        portclocks_used.update(self._acquisitions.keys())
        return portclocks_used

    @property
    def _portclocks_with_pulses(self) -> Set[Tuple[str, str]]:
        """
        All the port-clock combinations associated with at least one pulse.
        Returns
        -------
        :
            A set containing all the port-clock combinations that are used by this
            InstrumentCompiler.
        """
        portclocks_used = set()
        portclocks_used.update(self._pulses.keys())
        return portclocks_used

    @abstractmethod
    def compile(self, repetitions: int = 1) -> Dict[str, Any]:
        """
        An abstract method that should be overridden by a subclass to implement the
        actual compilation. Method turns the pulses and acquisitions added to the device
        into device-specific instructions.

        Parameters
        ----------
        repetitions
            Number of times execution the schedule is repeated.

        Returns
        -------
        :
            A data structure representing the compiled program.
        """


# pylint: disable=too-many-instance-attributes
class Sequencer:
    """
    Class that performs the compilation steps on the sequencer level.
    """

    # pylint: disable=too-many-arguments
    def __init__(
        self,
        parent: QbloxBaseModule,
        index: int,
        portclock: Tuple[str, str],
        static_hw_properties: StaticHardwareProperties,
        connected_outputs: Optional[Union[Tuple[int], Tuple[int, int]]],
        connected_inputs: Optional[Union[Tuple[int], Tuple[int, int]]],
        seq_settings: Dict[str, Any],
        latency_corrections: Dict[str, float],
        lo_name: Optional[str] = None,
        downconverter_freq: Optional[float] = None,
        mix_lo: bool = True,
    ):
        """
        Constructor for the sequencer compiler.

        Parameters
        ----------
        parent
            A reference to the parent instrument this sequencer belongs to.
        index
            Index of the sequencer.
        portclock
            Tuple that specifies the unique port and clock combination for this
            sequencer. The first value is the port, second is the clock.
        seq_settings
            Sequencer settings dictionary.
        latency_corrections
            Dict containing the delays for each port-clock combination.
        lo_name
            The name of the local oscillator instrument connected to the same output via
            an IQ mixer. This is used for frequency calculations.
        downconverter_freq
            Frequency of the external downconverter if one is being used.
            Defaults to 0, in which case no downconverter is being used.
        mix_lo
            Boolean flag for IQ mixing with LO.
            Defaults to True meaning IQ mixing is applied.
        """
        self.parent = parent
        self.index = index
        self.port = portclock[0]
        self.clock = portclock[1]
        self.pulses: List[IOperationStrategy] = []
        self.acquisitions: List[IOperationStrategy] = []
        self.associated_ext_lo: str = lo_name
        self.downconverter_freq: float = downconverter_freq
        self.mix_lo: bool = mix_lo

        self.static_hw_properties: StaticHardwareProperties = static_hw_properties

        self.register_manager = register_manager.RegisterManager()

        self.instruction_generated_pulses_enabled = seq_settings.get(
            "instruction_generated_pulses_enabled", False
        )

        self._settings = SequencerSettings.initialize_from_config_dict(
            seq_settings=seq_settings,
            connected_outputs=connected_outputs,
            connected_inputs=connected_inputs,
        )

        self.qasm_hook_func: Optional[Callable] = seq_settings.get(
            "qasm_hook_func", None
        )
        """Allows the user to inject custom Q1ASM code into the compilation, just prior
         to returning the final string."""

        portclock_key = f"{seq_settings['port']}-{seq_settings['clock']}"
        self.latency_correction: float = latency_corrections.get(portclock_key, 0)
        """Latency correction accounted for by delaying the start of the program."""

    @property
    def connected_outputs(self) -> Optional[Union[Tuple[int], Tuple[int, int]]]:
        """
        The indices of the output paths that this sequencer is producing awg
        data for.

        For the baseband modules, these indices correspond directly to a physical output
        (e.g. index 0 corresponds to output 1 etc.).

        For the RF modules, indexes 0 and 1 correspond to path0 and path1 of output 1,
        respectively, while indexes 2 and 3 correspond to path0 and path1 of output 2.
        """
        return self._settings.connected_outputs

    @property
    def connected_inputs(self) -> Optional[Union[Tuple[int], Tuple[int, int]]]:
        """
        The indices of the input paths that this sequencer is collecting
        data for.

        For the baseband modules, these indices correspond directly to a physical input
        (e.g. index 0 corresponds to output 1 etc.).

        For the RF modules, indexes 0 and 1 correspond to path0 and path1 of input 1.
        """
        return self._settings.connected_inputs

    @property
    def io_mode(self) -> Literal["complex", "real", "imag"]:
        """
        Specifies whether the sequencer is using only path0 (real), path1 (imag) or
        both (complex).

        If real or imag, the sequencer is restricted to only using real valued data.
        """
        if self._settings.connected_outputs is not None:
            return helpers.io_mode_from_ios(self._settings.connected_outputs)
        else:
            return helpers.io_mode_from_ios(self._settings.connected_inputs)

    @property
    def portclock(self) -> Tuple[str, str]:
        """
        A tuple containing the unique port and clock combination for this sequencer.

        Returns
        -------
        :
            The portclock.
        """
        return self.port, self.clock

    @property
    def settings(self) -> SequencerSettings:
        """
        Gives the current settings.

        Returns
        -------
        :
            The settings set to this sequencer.
        """
        return self._settings

    @property
    def name(self) -> str:
        """
        The name assigned to this specific sequencer.

        Returns
        -------
        :
            The name.
        """
        return f"seq{self.index}"

    @property
    def has_data(self) -> bool:
        """
        Whether or not the sequencer has any data (meaning pulses or acquisitions)
        assigned to it or not.

        Returns
        -------
        :
            Has data been assigned to this sequencer?
        """
        return len(self.acquisitions) > 0 or len(self.pulses) > 0

    @property
    def frequency(self) -> float:
        """
        The frequency used for modulation of the pulses.

        Returns
        -------
        :
            The frequency.
        """
        return self._settings.modulation_freq

    @frequency.setter
    def frequency(self, freq: float):
        """
        Assigns a modulation frequency to the sequencer.

        Parameters
        ----------
        freq
            The frequency to be used for modulation.

        Raises
        ------
        ValueError
            Attempting to set the modulation frequency to a new value even though a
            different value has been previously assigned.
        """
        if self._settings.modulation_freq is not None and not np.isclose(
            self._settings.modulation_freq, freq
        ):
            raise ValueError(
                f"Attempting to set the modulation frequency of '{self.name}' of "
                f"'{self.parent.name}' to {freq:e}, while it has previously been set "
                f"to {self._settings.modulation_freq:e}."
            )
        self._settings.modulation_freq = freq
        if freq != 0:
            self._settings.nco_en = True

    def _generate_awg_dict(self) -> Dict[str, Any]:
        """
        Generates the dictionary that contains the awg waveforms in the
        format accepted by the driver.

        Notes
        -----
        The final dictionary to be included in the json that is uploaded to the module
        is of the form:

        .. code-block::

            program
            awg
                waveform_name
                    data
                    index
            acq
                waveform_name
                    data
                    index

        This function generates the awg dictionary.

        Returns
        -------
        :
            The awg dictionary.

        Raises
        ------
        ValueError
            I or Q amplitude is being set outside of maximum range.
        """
        wf_dict: Dict[str, Any] = {}
        for pulse in self.pulses:
            pulse.generate_data(wf_dict=wf_dict)
        return wf_dict

    def _generate_weights_dict(self) -> Dict[str, Any]:
        """
        Generates the dictionary that corresponds that contains the acq weights
        waveforms in the format accepted by the driver.

        Notes
        -----
        The final dictionary to be included in the json that is uploaded to the module
        is of the form:

        .. code-block::

            program
            awg
                waveform_name
                    data
                    index
            acq
                waveform_name
                    data
                    index

        This function generates the acq dictionary.

        Returns
        -------
        :
            The acq dictionary.

        Raises
        ------
        NotImplementedError
            Currently, only two one dimensional waveforms can be used as acquisition
            weights. This exception is raised when either or both waveforms contain
            both a real and imaginary part.
        """
        wf_dict: Dict[str, Any] = {}
        for acq in self.acquisitions:
            acq.generate_data(wf_dict)
        return wf_dict

    def _prepare_acq_settings(self, acquisitions: List[IOperationStrategy]):
        """
        Sets sequencer settings that are specific to certain acquisitions.
        For example for a TTL acquisition strategy.

        Parameters
        ----------
        acquisitions
        """
        acquisition_infos: List[OpInfo] = list(
            map(lambda acq: acq.operation_info, acquisitions)
        )
        acq_metadata = _extract_acquisition_metadata_from_acquisitions(
            acquisition_infos
        )
        if acq_metadata.acq_protocol == "trigger_count":
            self._settings.ttl_acq_auto_bin_incr_en = (
                acq_metadata.bin_mode == BinMode.AVERAGE
            )
            if self.connected_inputs is not None:
                if len(self.connected_inputs) == 1:
                    self._settings.ttl_acq_input_select = self.connected_inputs[0]
                else:
                    raise ValueError(
                        f"Please make sure you use a single real input for this "
                        f"portclock combination. "
                        f"Found: {len(self.connected_inputs)} connected. "
                        f"TTL acquisition does not support multiple inputs."
                        f"Problem occurred for port {self.port} with"
                        f"clock {self.clock}, which corresponds to {self.name} of "
                        f"{self.parent.name}."
                    )

    def _generate_acq_declaration_dict(
        self,
        acquisitions: List[IOperationStrategy],
        repetitions: int,
    ) -> Dict[str, Any]:
        """
        Generates the "acquisitions" entry of the program json. It contains declaration
        of the acquisitions along with the number of bins and the corresponding index.

        For the name of the acquisition (in the hardware), the acquisition channel
        (cast to str) is used, and is thus identical to the index. Number of bins is
        taken to be the highest acq_index specified for that channel.

        Parameters
        ----------
        acquisitions:
            List of the acquisitions assigned to this sequencer.
        repetitions:
            The number of times to repeat execution of the schedule.

        Returns
        -------
        :
            The "acquisitions" entry of the program json as a dict. The keys correspond
            to the names of the acquisitions (i.e. the acq_channel in the scheduler).
        """
        acquisition_infos: List[OpInfo] = list(
            map(lambda acq: acq.operation_info, acquisitions)
        )

        # acquisition metadata for acquisitions relevant to this sequencer only
        acq_metadata = _extract_acquisition_metadata_from_acquisitions(
            acquisition_infos
        )

        # initialize an empty dictionary for the format required by module
        acq_declaration_dict = {}
        for acq_channel, acq_indices in acq_metadata.acq_indices.items():
            # Some sanity checks on the input for easier debugging.
            if min(acq_indices) != 0:
                raise ValueError(
                    f"Please make sure the lowest bin index used is 0. "
                    f"Found: {min(acq_indices)} as lowest bin for channel "
                    f"{acq_channel}. Problem occurred for port {self.port} with"
                    f" clock {self.clock}, which corresponds to {self.name} of "
                    f"{self.parent.name}."
                )
            if len(acq_indices) != max(acq_indices) + 1:
                raise ValueError(
                    f"Please make sure the used bins increment by 1 starting from "
                    f"0. Found: {max(acq_indices)} as the highest bin out of "
                    f"{len(acq_indices)} for channel {acq_channel}, indicating "
                    f"an acquisition_index was skipped. "
                    f"Problem occurred for port {self.port} with clock {self.clock},"
                    f"which corresponds to {self.name} of {self.parent.name}."
                )

            # Add the acquisition metadata to the acquisition declaration dict
            if acq_metadata.bin_mode == BinMode.APPEND:
                num_bins = repetitions * (max(acq_indices) + 1)
            elif acq_metadata.bin_mode == BinMode.AVERAGE:
                if acq_metadata.acq_protocol == "trigger_count":
                    num_bins = constants.MAX_NUMBER_OF_BINS
                else:
                    num_bins = max(acq_indices) + 1
            else:
                # currently the BinMode enum only has average and append.
                # this check exists to catch unexpected errors if we add more
                # BinModes in the future.
                raise NotImplementedError(f"Unknown bin mode {acq_metadata.bin_mode}.")
            if acq_metadata.acq_protocol == "looped_periodic_acquisition":
                if len(acquisition_infos) > 1:
                    raise ValueError(
                        "only one acquisition allowed if "
                        "looped_periodic_acquisition is used"
                    )
                num_bins = acquisition_infos[0].data["num_times"]
            acq_declaration_dict[str(acq_channel)] = {
                "num_bins": num_bins,
                "index": acq_channel,
            }

        return acq_declaration_dict

    # pylint: disable=too-many-locals
    def generate_qasm_program(
        self,
        total_sequence_time: float,
        repetitions: Optional[int] = 1,
    ) -> str:
        """
        Generates a QASM program for a sequencer. Requires the awg and acq dicts to
        already have been generated.

        Example of a program generated by this function:

        .. code-block::

                    wait_sync     4
                    set_mrk       1
                    move          10,R0         # iterator for loop with label start
            start:
                    wait          4
                    set_awg_gain  22663,10206  # setting gain for 9056793381316377208
                    play          0,1,4
                    wait          176
                    loop          R0,@start
                    set_mrk       0
                    upd_param     4
                    stop


        Parameters
        ----------
        total_sequence_time
            Total time the program needs to play for. If the sequencer would be done
            before this time, a wait is added at the end to ensure synchronization.
        repetitions
            Number of times to repeat execution of the schedule.

        Returns
        -------
        :
            The generated QASM program.
        """
        loop_label = "start"
        marker_config = self.static_hw_properties.marker_configuration

        qasm = QASMProgram(self.static_hw_properties, self.register_manager)
        if marker_config.init is not None:
            qasm.set_marker(marker_config.init)
            qasm.emit(q1asm_instructions.UPDATE_PARAMETERS, constants.GRID_TIME)
        # program header
        qasm.emit(q1asm_instructions.WAIT_SYNC, constants.GRID_TIME)
        qasm.emit(q1asm_instructions.UPDATE_PARAMETERS, constants.GRID_TIME)
        if marker_config.start is not None:
            qasm.set_marker(marker_config.start)

        pulses = [] if self.pulses is None else self.pulses
        acquisitions = [] if self.acquisitions is None else self.acquisitions

        self._initialize_append_mode_registers(qasm, acquisitions)

        # program body
        op_list = pulses + acquisitions
        op_list = sorted(
            op_list,
            key=lambda p: (p.operation_info.timing, p.operation_info.is_acquisition),
        )

        # Adds the latency correction, this needs to be a minimum of 4 ns,
        # so all sequencers get delayed by at least that.
        latency_correction_ns: int = self._get_latency_correction_ns(
            self.latency_correction
        )
        qasm.auto_wait(
            wait_time=constants.GRID_TIME + latency_correction_ns,
            count_as_elapsed_time=False,
            comment=f"latency correction of {constants.GRID_TIME} + "
            f"{latency_correction_ns} ns",
        )

        with qasm.loop(label=loop_label, repetitions=repetitions):
            qasm.emit(q1asm_instructions.RESET_PHASE)
            qasm.emit(q1asm_instructions.UPDATE_PARAMETERS, constants.GRID_TIME)
            op_queue = deque(op_list)
            while len(op_queue) > 0:
                operation = op_queue.popleft()
                qasm.wait_till_start_operation(operation.operation_info)
                operation.insert_qasm(qasm)

            end_time = helpers.to_grid_time(total_sequence_time)
            wait_time = end_time - qasm.elapsed_time
            if wait_time < 0:
                raise RuntimeError(
                    f"Invalid timing detected, attempting to insert wait "
                    f"of {wait_time} ns. The total duration of the "
                    f"schedule is {end_time} but {qasm.elapsed_time} ns "
                    f"already processed."
                )
            qasm.auto_wait(wait_time)

        # program footer
        if marker_config.end is not None:
            qasm.set_marker(marker_config.end)
        qasm.emit(q1asm_instructions.UPDATE_PARAMETERS, constants.GRID_TIME)

        qasm.emit(q1asm_instructions.STOP)

        if self.qasm_hook_func:
            self.qasm_hook_func(qasm)

        self._settings.integration_length_acq = qasm.integration_length_acq
        return str(qasm)

    def _initialize_append_mode_registers(
        self, qasm: QASMProgram, acquisitions: List[AcquisitionStrategyPartial]
    ):
        """
        Adds the instructions to initialize the registers needed to use the append
        bin mode to the program. This should be added in the header.

        Parameters
        ----------
        qasm:
            The program to add the instructions to.
        acquisitions:
            A list with all the acquisitions to consider.
        """
        channel_to_reg = {}
        for acq in acquisitions:
            if acq.operation_info.data["bin_mode"] != BinMode.APPEND:
                continue

            channel = acq.operation_info.data["acq_channel"]
            if channel in channel_to_reg:
                acq_bin_idx_reg = channel_to_reg[channel]
            else:
                acq_bin_idx_reg = self.register_manager.allocate_register()
                channel_to_reg[channel] = acq_bin_idx_reg

                qasm.emit(
                    q1asm_instructions.MOVE,
                    0,
                    acq_bin_idx_reg,
                    comment=f"Initialize acquisition bin_idx for "
                    f"ch{acq.operation_info.data['acq_channel']}",
                )
            acq.bin_idx_register = acq_bin_idx_reg

    def _get_latency_correction_ns(self, latency_correction: float) -> int:
        if latency_correction == 0:
            return 0

        latency_correction_ns = int(round(latency_correction * 1e9))
        if latency_correction_ns % 4 != 0:
            logger.warning(
                f"Latency correction of {latency_correction_ns} ns specified"
                f" for {self.name} of {self.parent.name}, which is not a"
                f" multiple of {constants.GRID_TIME} ns. This feature should"
                f" be considered experimental and stable results are not guaranteed at "
                f"this stage."
            )

        return latency_correction_ns

    @staticmethod
    def _generate_waveforms_and_program_dict(
        program: str,
        waveforms_dict: Dict[str, Any],
        weights_dict: Optional[Dict[str, Any]] = None,
        acq_decl_dict: Optional[Dict[str, Any]] = None,
    ) -> Dict[str, Any]:
        """
        Generates the full waveforms and program dict that is to be uploaded to the
        sequencer from the program string and the awg and acq dicts, by combining them
        and assigning the appropriate keys.

        Parameters
        ----------
        program
            The compiled QASM program as a string.
        waveforms_dict
            The dictionary containing all the awg data and indices. This is expected to
            be of the form generated by the `generate_awg_dict` method.
        weights_dict
            The dictionary containing all the acq data and indices. This is expected to
            be of the form generated by the `generate_acq_dict` method.

        Returns
        -------
        :
            The combined program.
        """
        compiled_dict = {}
        compiled_dict["program"] = program
        compiled_dict["waveforms"] = waveforms_dict
        if weights_dict is not None:
            compiled_dict["weights"] = weights_dict
        if acq_decl_dict is not None:
            compiled_dict["acquisitions"] = acq_decl_dict
        return compiled_dict

    @staticmethod
    def _dump_waveforms_and_program_json(
        wf_and_pr_dict: Dict[str, Any], label: Optional[str] = None
    ) -> str:
        """
        Takes a combined waveforms and program dict and dumps it as a json file.

        Parameters
        ----------
        wf_and_pr_dict
            The dict to dump as a json file.
        label
            A label that is appended to the filename.

        Returns
        -------
        :
            The full absolute path where the json file is stored.
        """
        data_dir = get_datadir()
        folder = path.join(data_dir, "schedules")
        makedirs(folder, exist_ok=True)

        filename = (
            f"{gen_tuid()}.json" if label is None else f"{gen_tuid()}_{label}.json"
        )
        filename = sanitize_filename(filename)
        file_path = path.join(folder, filename)

        with open(file_path, "w") as file:
            json.dump(wf_and_pr_dict, file, cls=NumpyJSONEncoder, indent=4)

        return file_path

    def compile(
        self,
        repetitions: int = 1,
        sequence_to_file: Optional[bool] = None,
    ) -> Optional[Dict[str, Any]]:
        """
        Performs the full sequencer level compilation based on the assigned data and
        settings. If no data is assigned to this sequencer, the compilation is skipped
        and None is returned instead.

        Parameters
        ----------
        repetitions
            Number of times execution the schedule is repeated.
        sequence_to_file
            Dump waveforms and program dict to JSON file, filename stored in
            `Sequencer.settings.seq_fn`.

        Returns
        -------
        :
            The compiled program. If no data is assigned to this sequencer, the
            compilation is skipped and None is returned instead.
        """
        if not self.has_data:
            return None

        awg_dict = self._generate_awg_dict()
        weights_dict = None
        acq_declaration_dict = None
        if self.parent.supports_acquisition:
            weights_dict = {}
            acq_declaration_dict = {}
            if len(self.acquisitions) > 0:
                self._prepare_acq_settings(self.acquisitions)
                weights_dict = self._generate_weights_dict()
                acq_declaration_dict = self._generate_acq_declaration_dict(
                    acquisitions=self.acquisitions, repetitions=repetitions
                )

        qasm_program = self.generate_qasm_program(
            self.parent.total_play_time,
            repetitions=repetitions,
        )

        wf_and_prog = self._generate_waveforms_and_program_dict(
            qasm_program, awg_dict, weights_dict, acq_declaration_dict
        )

        self._settings.sequence = wf_and_prog
        self._settings.seq_fn = None
        if sequence_to_file:
            self._settings.seq_fn = self._dump_waveforms_and_program_json(
                wf_and_pr_dict=wf_and_prog, label=f"{self.port}_{self.clock}"
            )

        seq_settings = self._settings.to_dict()
        return seq_settings


class QbloxBaseModule(ControlDeviceCompiler, ABC):
    """
    Qblox specific implementation of
    :class:`quantify_scheduler.backends.qblox.compiler_abc.InstrumentCompiler`.

    This class is defined as an abstract base class since the distinctions between the
    different devices are defined in subclasses.
    Effectively, this base class contains the functionality shared by all Qblox
    devices and serves to avoid repeated code between them.
    """

    def __init__(
        self,
        parent,  # No type hint due to circular import, added to docstring
        name: str,
        total_play_time: float,
        hw_mapping: Dict[str, Any],
        latency_corrections: Optional[Dict[str, float]] = None,
    ):
        # pylint: disable=line-too-long
        """
        Constructor function.

        Parameters
        ----------
        parent: :class:`quantify_scheduler.backends.qblox.compiler_container.CompilerContainer`
            Reference to the parent object.
        name
            Name of the `QCoDeS` instrument this compiler object corresponds to.
        total_play_time
            Total time execution of the schedule should go on for. This parameter is
            used to ensure that the different devices, potentially with different clock
            rates, can work in a synchronized way when performing multiple executions of
            the schedule.
        hw_mapping
            The hardware configuration dictionary for this specific device. This is one
            of the inner dictionaries of the overall hardware config.
        latency_corrections
            Dict containing the delays for each port-clock combination. This is specified in
            the top layer of hardware config.
        """
        super().__init__(parent, name, total_play_time, hw_mapping, latency_corrections)
        driver_version_check.verify_qblox_instruments_version()

        self.is_pulsar: bool = True
        """Specifies if it is a standalone Pulsar or a cluster module. To be overridden
        by the cluster compiler if needed."""
        self._settings: Union[
            BaseModuleSettings, None
        ] = None  # set in the prepare method.
        self.sequencers: Dict[str, Sequencer] = {}

    @property
    def portclocks(self) -> List[Tuple[str, str]]:
        """Returns all the port-clock combinations that this device can target."""

        portclocks = []

        for io in self.static_hw_properties.valid_ios:
            if io not in self.hw_mapping:
                continue

            portclock_configs = self.hw_mapping[io].get("portclock_configs", [])
            if not portclock_configs:
                raise KeyError(
                    f"No 'portclock_configs' entry found in '{io}' of {self.name}."
                )

            portclocks += [
                (target["port"], target["clock"]) for target in portclock_configs
            ]

        return portclocks

    @property
    @abstractmethod
    def settings_type(self) -> PulsarSettings:
        """
        Specifies the PulsarSettings class used by the instrument.
        """

    @property
    @abstractmethod
    def static_hw_properties(self) -> StaticHardwareProperties:
        """
        The static properties of the hardware. This effectively gathers all the
        differences between the different modules.
        """

    def _construct_sequencers(self):
        """
        Constructs `Sequencer` objects for each port and clock combination
        belonging to this device.

        Raises
        ------
        ValueError
            When the output names do not conform to the
            `complex_output_X`/`real_output_X` norm,
            where X is the index of the output.
        KeyError
            Raised if no 'portclock_configs' entry is found in the specific outputs of
            the hardware config.
        ValueError
            Raised when the same port-clock is multiply assigned in the hardware config.
        ValueError
            Attempting to use more sequencers than available.

        """
        # Figure out which outputs need to be turned on.
        marker_start_config = self.static_hw_properties.marker_configuration.start
        for io, io_cfg in self.hw_mapping.items():
            if (
                not isinstance(io_cfg, dict)
                or io not in self.static_hw_properties.valid_ios
            ):
                continue

            portclock_configs: List[Dict[str, Any]] = io_cfg.get(
                "portclock_configs", []
            )
            if not portclock_configs:
                continue

            for target in portclock_configs:
                portclock = (target["port"], target["clock"])
                if portclock in self._portclocks_with_pulses:
                    output_map = (
                        self.static_hw_properties.marker_configuration.output_map
                    )
                    if io in output_map:
                        marker_start_config |= output_map[io]

        updated_static_hw_properties = dataclasses.replace(
            self.static_hw_properties,
            marker_configuration=MarkerConfiguration(
                init=self.static_hw_properties.marker_configuration.init,
                start=marker_start_config,
                end=self.static_hw_properties.marker_configuration.end,
            ),
        )

        # Setup each sequencer.
        sequencers: Dict[str, Sequencer] = {}
        portclock_io_map: Dict[Tuple, str] = {}

        for io, io_cfg in self.hw_mapping.items():
            if not isinstance(io_cfg, dict):
                continue
            if io not in self.static_hw_properties.valid_ios:
                raise ValueError(
                    f"Invalid hardware config: '{io}' of "
                    f"{self.name} ({self.__class__.__name__}) "
                    f"is not a valid name of an input/output."
                    f"\n\nSupported names for {self.__class__.__name__}:\n"
                    f"{self.static_hw_properties.valid_ios}"
                )

            lo_name = io_cfg.get("lo_name", None)
            downconverter_freq = io_cfg.get("downconverter_freq", None)
            mix_lo = io_cfg.get("mix_lo", True)

            portclock_configs: List[Dict[str, Any]] = io_cfg.get(
                "portclock_configs", []
            )

            if not portclock_configs:
                raise KeyError(
                    f"No 'portclock_configs' entry found in '{io}' of {self.name}."
                )

            for target in portclock_configs:
                portclock = (target["port"], target["clock"])

                if portclock in self._portclocks_with_data:
                    connected_outputs = helpers.output_name_to_outputs(io)
                    connected_inputs = helpers.input_name_to_inputs(io)
                    seq_idx = len(sequencers)
                    new_seq = Sequencer(
                        parent=self,
                        index=seq_idx,
                        portclock=portclock,
                        static_hw_properties=updated_static_hw_properties,
                        connected_outputs=connected_outputs,
                        connected_inputs=connected_inputs,
                        seq_settings=target,
                        latency_corrections=self.latency_corrections,
                        lo_name=lo_name,
                        mix_lo=mix_lo,
                        downconverter_freq=downconverter_freq,
                    )
                    sequencers[new_seq.name] = new_seq

                    # Check if the portclock was not multiply specified, which is not allowed
                    if portclock in portclock_io_map:
                        raise ValueError(
                            f"Portclock {portclock} was assigned to multiple "
                            f"portclock_configs of {self.name}. This portclock was "
                            f"used in io '{io}' despite being already previously "
                            f"used in io '{portclock_io_map[portclock]}'. When using "
                            f"the same portclock for output and input, assigning only "
                            f"the output suffices."
                        )

                    portclock_io_map[portclock] = io

        # Check if more portclock_configs than sequencers are active
        if len(sequencers) > self.static_hw_properties.max_sequencers:
            raise ValueError(
                "Number of simultaneously active port-clock combinations exceeds "
                "number of sequencers. "
                f"Maximum allowed for {self.name} ({self.__class__.__name__}) is "
                f"{self.static_hw_properties.max_sequencers}!"
            )

        self.sequencers = sequencers

    def distribute_data(self):
        """
        Distributes the pulses and acquisitions assigned to this module over the
        different sequencers based on their portclocks. Raises an exception in case
        the device does not support acquisitions.
        """

        if len(self._acquisitions) > 0 and not self.supports_acquisition:
            raise RuntimeError(
                f"Attempting to add acquisitions to {self.__class__} {self.name}, "
                f"which is not supported by hardware."
            )

        compiler_container = self.parent if self.is_pulsar else self.parent.parent

        portclock: Tuple[str, str]
        pulse_data_list: List[OpInfo]
        for portclock, pulse_data_list in self._pulses.items():
            for seq in self.sequencers.values():
                if seq.portclock == portclock or (
                    portclock[0] is None and portclock[1] == seq.clock
                ):
                    clock_freq = compiler_container.resources.get(seq.clock, {}).get(
                        "freq", None
                    )

                    pulse_data: OpInfo
                    for pulse_data in pulse_data_list:
                        if pulse_data.name == SetClockFrequency.__name__:
                            pulse_data.data.update(
                                {
                                    "clock_freq_old": clock_freq,
                                    "interm_freq_old": seq.frequency,
                                }
                            )

                    op_info_to_op_strategy_func = partial(
                        get_operation_strategy,
                        instruction_generated_pulses_enabled=seq.instruction_generated_pulses_enabled,
                        io_mode=seq.io_mode,
                    )
                    strategies_for_pulses = map(
                        op_info_to_op_strategy_func,
                        pulse_data_list,
                    )
                    if seq.pulses is None:
                        seq.pulses = []

                    for pulse_strategy in strategies_for_pulses:
                        seq.pulses.append(pulse_strategy)

        acq_data_list: List[OpInfo]
        for portclock, acq_data_list in self._acquisitions.items():
            for seq in self.sequencers.values():
                if seq.portclock == portclock:
                    op_info_to_op_strategy_func = partial(
                        get_operation_strategy,
                        instruction_generated_pulses_enabled=seq.instruction_generated_pulses_enabled,
                        io_mode=seq.io_mode,
                    )
                    strategies_for_acquisitions = map(
                        op_info_to_op_strategy_func,
                        acq_data_list,
                    )
                    seq.acquisitions = list(strategies_for_acquisitions)

    @abstractmethod
    def assign_frequencies(self, sequencer: Sequencer):
        r"""
        An abstract method that should be overridden. Meant to assign an IF frequency
        to each sequencer, and an LO frequency to each output (if applicable).

        What is executed depends on the mix_lo boolean.

        Raises
        ------
        ValueError
            Neither the LO nor the IF frequency has been set and thus contain
            :code:`None` values.
        """

    def _set_lo_interm_freqs(
        self,
        freqs: helpers.Frequencies,
        sequencer: Sequencer,
        compiler_lo: Optional[LocalOscillator] = None,
        lo_freq_setting_name: Optional[str] = None,
    ):
        """
        Sets the LO/IF frequencies, for baseband and for RF modules.

        For baseband + external LO, set compiler_lo
        For RF ... , set lo_freq_setting_name

        It is expected that either the IF or the LO frequency is supplied. Otherwise, an
        error is thrown.

        In case of RF, checks if the LO freq has already been set, throws an error

        Parameters
        ----------
        freqs
        sequencer
        compiler_lo
        lo_freq_setting_name

        Returns
        -------

        Raises
        ------
        ValueError
            Neither the LO nor the IF frequency has been set and thus contain
            :code:`None` values.
        """
        underconstr = freqs.LO is None and freqs.IF is None
        overconstr = (
            freqs.LO is not None
            and freqs.IF is not None
            and not np.isclose(freqs.LO + freqs.IF, freqs.clock)
        )

        if underconstr or overconstr:
            raise ValueError(
                f"Frequency settings {'under' if underconstr else 'over'}constrained for "
<<<<<<< HEAD
                f"sequencer {sequencer.name} with port {sequencer.port} and clock "
                f"{sequencer.clock}. It is required to either supply an "
                f'"lo_freq" or an "interm_freq" '
                f"({'neither' if underconstr else 'both'} supplied)"
                "{}.".format(
=======
                f"sequencer '{sequencer.name}' of '{self.name}' "
                f"with port '{sequencer.port}' and clock '{sequencer.clock}'. "
                f"It is required to either supply an "
                f"'lo_freq' or an 'interm_freq' "
                f"({'neither' if underconstr else 'both'} supplied)"
                + "{}.".format(
>>>>>>> 000c1a96
                    ""
                    if sequencer.associated_ext_lo is None
                    else f" in using an external local oscillator "
                    f"({sequencer.associated_ext_lo})"
                )
            )

        if freqs.LO is not None:
            if compiler_lo is not None:
                compiler_lo.frequency = freqs.LO

            if lo_freq_setting_name is not None:
                previous_lo_freq = getattr(self._settings, lo_freq_setting_name)

<<<<<<< HEAD
                if previous_lo_freq is not None and freqs.LO != previous_lo_freq:
=======
                if previous_lo_freq is not None and not np.isclose(
                    freqs.LO, previous_lo_freq
                ):
>>>>>>> 000c1a96
                    raise ValueError(
                        f"Attempting to set '{lo_freq_setting_name}' to frequency "
                        f"'{freqs.LO:e}', while it has previously already been set to "
                        f"'{previous_lo_freq:e}'!"
                    )

                setattr(self._settings, lo_freq_setting_name, freqs.LO)

        if freqs.IF is not None:
            sequencer.frequency = freqs.IF  # Setter also enables/disables nco

    @abstractmethod
    def assign_attenuation(self):
        """
        An abstract method that should be overridden. Meant to assign
        attenuation settings from the hardware configuration if there is any.
        """

    def prepare(self) -> None:
        """
        Performs the logic needed before being able to start the compilation. In effect,
        this means assigning the pulses and acquisitions to the sequencers and
        calculating the relevant frequencies in case an external local oscillator is
        used.
        """
        self._settings = self.settings_type.extract_settings_from_mapping(
            self.hw_mapping
        )
        self._configure_input_gains()
        self._configure_mixer_offsets()
        self._construct_sequencers()
        for seq in self.sequencers.values():
            self.assign_frequencies(seq)
        self.distribute_data()
        self._determine_scope_mode_acquisition_sequencer()
        self.assign_attenuation()

    def _configure_input_gains(self):
        """
        Configures input gain of module settings.
        Loops through all valid ios and checks for gain values in hw config.
        Throws a ValueError if a gain value gets modified.
        """
        in0_gain, in1_gain = None, None
        for io_name in self.static_hw_properties.valid_ios:
            io_mapping = self.hw_mapping.get(io_name, None)
            if io_mapping is None:
                continue

            if io_name.startswith("complex"):
                in0_gain = io_mapping.get("input_gain_I", None)
                in1_gain = io_mapping.get("input_gain_Q", None)

            elif io_name.startswith("real"):
                # The next code block is for backwards compatibility.
                in_gain = io_mapping.get("input_gain", None)
                if in_gain is None:
                    in0_gain = io_mapping.get("input_gain_0", None)
                    in1_gain = io_mapping.get("input_gain_1", None)
                else:
                    in0_gain = in_gain
                    in1_gain = in_gain

            if in0_gain is not None:
                if (
                    self._settings.in0_gain is None
                    or in0_gain == self._settings.in0_gain
                ):
                    self._settings.in0_gain = in0_gain
                else:
                    raise ValueError(
                        f"Overwriting gain of {io_name} of module {self.name} "
                        f"to in0_gain: {in0_gain}.\nIt was previously set to "
                        f"in0_gain: {self._settings.in0_gain}."
                    )

            if in1_gain is not None:
                if (
                    self._settings.in1_gain is None
                    or in1_gain == self._settings.in1_gain
                ):
                    self._settings.in1_gain = in1_gain
                else:
                    raise ValueError(
                        f"Overwriting gain of {io_name} of module {self.name}"
                        f"to in1_gain: {in1_gain}.\nIt was previously set to "
                        f"in1_gain: {self._settings.in1_gain}."
                    )

    def _configure_mixer_offsets(self):
        """
        Configures offset of input, uses calc_from_units_volt found in helper file.
        Raises an exception if a value outside the accepted voltage range is given.
        """
        supported_outputs = ("complex_output_0", "complex_output_1")
        for output_idx, output_label in enumerate(supported_outputs):
            if output_label not in self.hw_mapping:
                continue

            output_cfg = self.hw_mapping[output_label]
            voltage_range = self.static_hw_properties.mixer_dc_offset_range
            if output_idx == 0:
                self._settings.offset_ch0_path0 = helpers.calc_from_units_volt(
                    voltage_range, self.name, "dc_mixer_offset_I", output_cfg
                )
                self._settings.offset_ch0_path1 = helpers.calc_from_units_volt(
                    voltage_range, self.name, "dc_mixer_offset_Q", output_cfg
                )
            else:
                self._settings.offset_ch1_path0 = helpers.calc_from_units_volt(
                    voltage_range, self.name, "dc_mixer_offset_I", output_cfg
                )
                self._settings.offset_ch1_path1 = helpers.calc_from_units_volt(
                    voltage_range, self.name, "dc_mixer_offset_Q", output_cfg
                )

    def _determine_scope_mode_acquisition_sequencer(self) -> None:
        """
        Finds which sequencer has to perform raw trace acquisitions and adds it to the
        `scope_mode_sequencer` of the settings.

        Raises
        ------
        ValueError
            Multiple sequencers have to perform trace acquisition. This is not
            supported by the hardware.
        """

        def is_scope_acquisition(acquisition: OpInfo) -> bool:
            return acquisition.data["protocol"] == "trace"

        scope_acq_seq = None
        for seq in self.sequencers.values():
            op_infos = [acq.operation_info for acq in seq.acquisitions]

            has_scope = any(map(is_scope_acquisition, op_infos))
            if has_scope:
                if scope_acq_seq is not None:
                    raise ValueError(
                        f'Both sequencer "{scope_acq_seq}" and "{seq.index}" of '
                        f'"{self.name}" need to perform scope mode '
                        "acquisitions. Only one sequencer per device can "
                        "trigger raw trace capture.\n\nPlease ensure that "
                        "only one port and clock combination has to "
                        "perform raw trace acquisition per instrument."
                    )
                scope_acq_seq = seq.index

        self._settings.scope_mode_sequencer = scope_acq_seq

    def compile(
        self,
        repetitions: int = 1,
        sequence_to_file: Optional[bool] = None,
    ) -> Optional[Dict[str, Any]]:
        """
        Performs the actual compilation steps for this module, by calling the sequencer
        level compilation functions and combining them into a single dictionary. The
        compiled program has a settings key, and keys for every sequencer.

        Parameters
        ----------
        repetitions
            Number of times execution the schedule is repeated.
        sequence_to_file
            Dump waveforms and program dict to JSON file, filename stored in
            `Sequencer.settings.seq_fn`.

        Returns
        -------
        :
            The compiled program corresponding to this module. It contains an entry for
            every sequencer and general "settings". If the device is not actually used,
            and an empty program is compiled, None is returned instead.
        """
        program = {}

        if sequence_to_file is None:
            sequence_to_file = self.hw_mapping.get("sequence_to_file", True)

        for seq_name, seq in self.sequencers.items():
            seq_program = seq.compile(
                repetitions=repetitions, sequence_to_file=sequence_to_file
            )
            if seq_program is not None:
                program[seq_name] = seq_program

        if len(program) == 0:
            return None

        self._settings.hardware_averages = repetitions
        program["settings"] = self._settings.to_dict()
        if self.supports_acquisition:
            # Add both acquisition metadata (a summary) and trace_acq_channel
            program["acq_metadata"] = {}

            for sequencer in self.sequencers.values():
                if not sequencer.acquisitions:
                    continue
                acq_metadata = _extract_acquisition_metadata_from_acquisitions(
                    [acq.operation_info for acq in sequencer.acquisitions]
                )
                program["acq_metadata"][sequencer.name] = acq_metadata

            if (trace_acq_channel := self._get_trace_acq_channel()) is not None:
                program["trace_acq_channel"] = trace_acq_channel
        return program

    def _get_trace_acq_channel(self) -> Optional[int]:
        """
        Returns the acquisition channel set by the user on the only trace operation in
        the module.
        If there is no trace operation in the schedule, it returns None.
        If there are more than one, it raises an exception, this is not a valid
        schedule.

        Returns
        -------
        :
            If there is a trace operation, returns the channel for the trace operation.
            If there is no trace operation in the schedule, it returns `None`.

        Raises
        ------
        ValueError
            There is more than one trace acquisition operation.
        """

        def _is_trace_acquisition(acquisition):
            return acquisition.operation_info.data["protocol"] == "trace"

        def _extract_channel(acquisition):
            return acquisition.operation_info.data["acq_channel"]

        trace_acq_channels = []
        for sequencer in self.sequencers.values():
            for acquisition in sequencer.acquisitions:
                if _is_trace_acquisition(acquisition):
                    trace_acq_channels.append(_extract_channel(acquisition))

        if len(trace_acq_channels) == 0:
            return None

        elif len(trace_acq_channels) > 1:
            raise ValueError(
                f"Invalid schedule. "
                f"Only one trace acquisition is permitted per hardware component. "
                f"The following channels are attempting to use trace acquisition: "
                f"{trace_acq_channels}"
            )

        else:
            return trace_acq_channels[0]


class QbloxBasebandModule(QbloxBaseModule):
    """
    Abstract class with all the shared functionality between the QRM and QCM baseband
    modules.
    """

    @property
    def settings_type(self) -> type:
        """The settings type used by baseband-type devices."""
        return PulsarSettings if self.is_pulsar else BasebandModuleSettings

    def assign_frequencies(self, sequencer: Sequencer):
        """
        Determines LO/IF frequencies and assigns them, for RF baseband modules.

        In case of **no** external local oscillator, the NCO is given the same
        frequency as the clock.

        In case of **an** external local oscillator and `sequencer.mix_lo` is
        ``False``, the LO is given the same frequency as the clock.
        """
        compiler_container = self.parent if self.is_pulsar else self.parent.parent
        if sequencer.clock not in compiler_container.resources:
            return

        clock_freq = compiler_container.resources[sequencer.clock]["freq"]
        if sequencer.associated_ext_lo is None:
            # Setting "interm_freq" to 0 in hardware config disables the NCO
            if sequencer.frequency != 0:
                # Set NCO frequency to the clock frequency, and enable NCO (via setter)
                sequencer.frequency = clock_freq
        else:
            # In using external local oscillator, determine clock and LO/IF freqs,
            # and then set LO/IF freqs, and enable NCO (via setter)
<<<<<<< HEAD
            compiler_lo = compiler_container.instrument_compilers[
                sequencer.associated_ext_lo
            ]

=======
            if (
                compiler_lo := compiler_container.instrument_compilers.get(
                    sequencer.associated_ext_lo
                )
            ) is None:
                raise RuntimeError(
                    f"External local oscillator '{sequencer.associated_ext_lo}' set to "
                    f"be used by '{sequencer.name}' of '{self.name}' not found! Make "
                    f"sure it is present in the hardware configuration."
                )
>>>>>>> 000c1a96
            try:
                freqs = helpers.determine_clock_lo_interm_freqs(
                    clock_freq=clock_freq,
                    lo_freq=compiler_lo.frequency,
                    interm_freq=sequencer.frequency,
                    downconverter_freq=sequencer.downconverter_freq,
                    mix_lo=sequencer.mix_lo,
                )
<<<<<<< HEAD
            except Exception as error:
                raise error.__class__(
                    f"{error} (for {sequencer.name} with port {sequencer.port} and "
                    f"clock {sequencer.clock})."
                )

=======
            except Exception as error:  # Adding sequencer info to exception message
                raise error.__class__(
                    f"{error} (for '{sequencer.name}' of '{self.name}' "
                    f"with port '{sequencer.port}' and clock '{sequencer.clock}')."
                )
>>>>>>> 000c1a96
            self._set_lo_interm_freqs(
                freqs=freqs, sequencer=sequencer, compiler_lo=compiler_lo
            )

    def assign_attenuation(self):
        """
        Meant to assign attenuation settings from the hardware configuration, if there
        is any. For baseband modules there is no attenuation parameters currently.
        """


class QbloxRFModule(QbloxBaseModule):
    """
    Abstract class with all the shared functionality between the QRM-RF and QCM-RF
    modules.
    """

    @property
    def settings_type(self) -> type:
        """The settings type used by RF-type devices"""
        return PulsarRFSettings if self.is_pulsar else RFModuleSettings

    def assign_frequencies(self, sequencer: Sequencer):
        """
        Determines LO/IF frequencies and assigns them for RF modules.
        """
        compiler_container = self.parent if self.is_pulsar else self.parent.parent
        if (
            sequencer.connected_outputs is None
            or sequencer.clock not in compiler_container.resources
        ):
            return

        for lo_idx in QbloxRFModule._get_connected_lo_indices(sequencer):
            lo_freq_setting_name = f"lo{lo_idx}_freq"
            try:
                freqs = helpers.determine_clock_lo_interm_freqs(
                    clock_freq=compiler_container.resources[sequencer.clock]["freq"],
                    lo_freq=getattr(self._settings, lo_freq_setting_name),
                    interm_freq=sequencer.frequency,
                    downconverter_freq=sequencer.downconverter_freq,
                    mix_lo=True,
                )
<<<<<<< HEAD
            except Exception as error:
                raise error.__class__(
                    f"{error} (for {sequencer.name} with port {sequencer.port} and "
                    f"clock {sequencer.clock})."
                )

=======
            except Exception as error:  # Adding sequencer info to exception message
                raise error.__class__(
                    f"{error} (for '{sequencer.name}' of '{self.name}' "
                    f"with port '{sequencer.port}' and clock '{sequencer.clock}')."
                )
>>>>>>> 000c1a96
            self._set_lo_interm_freqs(
                freqs=freqs,
                sequencer=sequencer,
                lo_freq_setting_name=lo_freq_setting_name,
            )
<<<<<<< HEAD

    @staticmethod
    def _get_connected_lo_indices(sequencer: Sequencer) -> Generator[int]:
        """
        Identify the LO the sequencer is outputting to. We can do this by first checking
        the Sequencer-Output correspondence, and then use the fact that LOX is connected
        to OutputX.

        Parameters
        ----------
        sequencer

        Returns
        -------

=======

    @staticmethod
    def _get_connected_lo_indices(sequencer: Sequencer) -> Generator[int]:
        """
        Identify the LO the sequencer is outputting to. We can do this by first checking
        the Sequencer-Output correspondence, and then use the fact that LOX is connected
        to OutputX.

        Parameters
        ----------
        sequencer

        Returns
        -------

>>>>>>> 000c1a96
        """
        for sequencer_output in sequencer.connected_outputs:
            if sequencer_output % 2 != 0:
                # We will only use real output 0 and 2,
                # since 1 and 3 are part of the same
                # complex outputs.
                continue

            module_output = 0 if sequencer_output == 0 else 1
            yield module_output

    def assign_attenuation(self):
        """
        Assigns attenuation settings from the hardware configuration.

        Floats that are a multiple of 1 are converted to ints.
        This is needed because the :class:`~quantify_core.measurement.control.grid_setpoints`
        converts setpoints to floats when using an attenuation as settable.
        """

        def _convert_to_int(value, label: str) -> Optional[int]:
            if value is not None:
                if not np.isclose(value % 1, 0):
                    raise ValueError(
                        f'Trying to set "{label}" to non-integer value {value}'
                    )
                return int(value)
            return None

        complex_input_0 = self.hw_mapping.get("complex_input_0", {})
        complex_output_0 = self.hw_mapping.get("complex_output_0", {})

        input_att = complex_input_0.get("input_att", None)
        if (input_att_output := complex_output_0.get("input_att", None)) is not None:
            if input_att is not None:
                raise ValueError(
                    f"'input_att' is defined for both 'complex_input_0' and "
                    f"'complex_output_0' on module '{self.name}', which is prohibited. "
                    f"Make sure you define it at a single place."
                )
            input_att = input_att_output
        self._settings.in0_att = _convert_to_int(input_att, label="in0_att")

        self._settings.out0_att = _convert_to_int(
            complex_output_0.get("output_att", None),
            label="out0_att",
        )
        complex_output_1 = self.hw_mapping.get("complex_output_1", {})
        self._settings.out1_att = _convert_to_int(
            complex_output_1.get("output_att", None),
            label="out1_att",
        )<|MERGE_RESOLUTION|>--- conflicted
+++ resolved
@@ -65,9 +65,6 @@
 if TYPE_CHECKING:
     from quantify_scheduler.backends.qblox.instrument_compilers import LocalOscillator
 
-if TYPE_CHECKING:
-    from quantify_scheduler.backends.qblox.instrument_compilers import LocalOscillator
-
 logger = logging.getLogger(__name__)
 logger.setLevel(logging.WARNING)
 
@@ -1332,20 +1329,12 @@
         if underconstr or overconstr:
             raise ValueError(
                 f"Frequency settings {'under' if underconstr else 'over'}constrained for "
-<<<<<<< HEAD
-                f"sequencer {sequencer.name} with port {sequencer.port} and clock "
-                f"{sequencer.clock}. It is required to either supply an "
-                f'"lo_freq" or an "interm_freq" '
-                f"({'neither' if underconstr else 'both'} supplied)"
-                "{}.".format(
-=======
                 f"sequencer '{sequencer.name}' of '{self.name}' "
                 f"with port '{sequencer.port}' and clock '{sequencer.clock}'. "
                 f"It is required to either supply an "
                 f"'lo_freq' or an 'interm_freq' "
                 f"({'neither' if underconstr else 'both'} supplied)"
                 + "{}.".format(
->>>>>>> 000c1a96
                     ""
                     if sequencer.associated_ext_lo is None
                     else f" in using an external local oscillator "
@@ -1360,13 +1349,9 @@
             if lo_freq_setting_name is not None:
                 previous_lo_freq = getattr(self._settings, lo_freq_setting_name)
 
-<<<<<<< HEAD
-                if previous_lo_freq is not None and freqs.LO != previous_lo_freq:
-=======
                 if previous_lo_freq is not None and not np.isclose(
                     freqs.LO, previous_lo_freq
                 ):
->>>>>>> 000c1a96
                     raise ValueError(
                         f"Attempting to set '{lo_freq_setting_name}' to frequency "
                         f"'{freqs.LO:e}', while it has previously already been set to "
@@ -1656,12 +1641,6 @@
         else:
             # In using external local oscillator, determine clock and LO/IF freqs,
             # and then set LO/IF freqs, and enable NCO (via setter)
-<<<<<<< HEAD
-            compiler_lo = compiler_container.instrument_compilers[
-                sequencer.associated_ext_lo
-            ]
-
-=======
             if (
                 compiler_lo := compiler_container.instrument_compilers.get(
                     sequencer.associated_ext_lo
@@ -1672,7 +1651,6 @@
                     f"be used by '{sequencer.name}' of '{self.name}' not found! Make "
                     f"sure it is present in the hardware configuration."
                 )
->>>>>>> 000c1a96
             try:
                 freqs = helpers.determine_clock_lo_interm_freqs(
                     clock_freq=clock_freq,
@@ -1681,20 +1659,11 @@
                     downconverter_freq=sequencer.downconverter_freq,
                     mix_lo=sequencer.mix_lo,
                 )
-<<<<<<< HEAD
-            except Exception as error:
-                raise error.__class__(
-                    f"{error} (for {sequencer.name} with port {sequencer.port} and "
-                    f"clock {sequencer.clock})."
-                )
-
-=======
             except Exception as error:  # Adding sequencer info to exception message
                 raise error.__class__(
                     f"{error} (for '{sequencer.name}' of '{self.name}' "
                     f"with port '{sequencer.port}' and clock '{sequencer.clock}')."
                 )
->>>>>>> 000c1a96
             self._set_lo_interm_freqs(
                 freqs=freqs, sequencer=sequencer, compiler_lo=compiler_lo
             )
@@ -1738,26 +1707,16 @@
                     downconverter_freq=sequencer.downconverter_freq,
                     mix_lo=True,
                 )
-<<<<<<< HEAD
-            except Exception as error:
-                raise error.__class__(
-                    f"{error} (for {sequencer.name} with port {sequencer.port} and "
-                    f"clock {sequencer.clock})."
-                )
-
-=======
             except Exception as error:  # Adding sequencer info to exception message
                 raise error.__class__(
                     f"{error} (for '{sequencer.name}' of '{self.name}' "
                     f"with port '{sequencer.port}' and clock '{sequencer.clock}')."
                 )
->>>>>>> 000c1a96
             self._set_lo_interm_freqs(
                 freqs=freqs,
                 sequencer=sequencer,
                 lo_freq_setting_name=lo_freq_setting_name,
             )
-<<<<<<< HEAD
 
     @staticmethod
     def _get_connected_lo_indices(sequencer: Sequencer) -> Generator[int]:
@@ -1773,23 +1732,6 @@
         Returns
         -------
 
-=======
-
-    @staticmethod
-    def _get_connected_lo_indices(sequencer: Sequencer) -> Generator[int]:
-        """
-        Identify the LO the sequencer is outputting to. We can do this by first checking
-        the Sequencer-Output correspondence, and then use the fact that LOX is connected
-        to OutputX.
-
-        Parameters
-        ----------
-        sequencer
-
-        Returns
-        -------
-
->>>>>>> 000c1a96
         """
         for sequencer_output in sequencer.connected_outputs:
             if sequencer_output % 2 != 0:
