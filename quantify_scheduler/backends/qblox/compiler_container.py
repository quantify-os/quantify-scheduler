# Repository: https://gitlab.com/quantify-os/quantify-scheduler
# Licensed according to the LICENCE file on the master branch
"""Contains the compiler container class."""

from __future__ import annotations
from typing import Dict, Any, Union

<<<<<<< HEAD
import quantify_core.utilities.general as general
=======
from quantify_core.utilities import general
>>>>>>> e2318b3e

from quantify_scheduler import types
from quantify_scheduler.helpers.schedule import get_total_duration

from quantify_scheduler.backends.qblox import instrument_compilers as compiler_classes


class CompilerContainer:
    """
    Container class that holds all the compiler objects for the individual instruments.

    This class serves to allow all the possible compilation steps that involve multiple
    devices at the same time, such as calculating the modulation frequency for a device
    with a separate local oscillator from a clock that is defined at the schedule level.

    It is recommended to construct this object using the `from_mapping` factory method.
    """

    def __init__(self, schedule: types.Schedule):
        """
        Constructor for the instrument container.

        Parameters
        ----------
        schedule
            The schedule to be compiled.
        """
        self.total_play_time = get_total_duration(schedule)
        """
        The total duration of the schedule in absolute time this class will be
         compiling.
        """
        self.resources = schedule.resources
        """
        The resources attribute of the schedule. Used for getting the information
         from the clocks.
        """
        self.instrument_compilers = {}
        """The compilers for the individual instruments."""

    def compile(self, repetitions: int) -> Dict[str, Any]:
        """
        Performs the compilation for all the individual instruments.

        Parameters
        ----------
        repetitions
            Amount of times to perform execution of the schedule.

        Returns
        -------
        :
            Dictionary containing all the compiled programs for each instrument. The key
            refers to the name of the instrument that the program belongs to.
        """
        for compiler in self.instrument_compilers.values():
            compiler.prepare()

        compiled_schedule = {}
        for name, compiler in self.instrument_compilers.items():
            compiled_instrument_program = compiler.compile(repetitions=repetitions)

            if compiled_instrument_program is not None:
                compiled_schedule[name] = compiled_instrument_program
        return compiled_schedule

    def add_instrument_compiler(
        self, name: str, instrument: Union[str, type], mapping: Dict[str, Any]
    ) -> None:
        """
        Adds an instrument compiler to the container.

        Parameters
        ----------
        name
            Name of the instrument.
        instrument
            A reference to the compiler class. Can either be passed as string or a
            direct reference.
        mapping
            The hardware mapping dict for this specific instrument.
        """
        if isinstance(instrument, type):
            self._add_from_type(name, instrument, mapping)
        elif isinstance(instrument, str):
            self._add_from_str(name, instrument, mapping)
        else:
            raise ValueError(
                f"{instrument} is not a valid compiler. {self.__class__} "
                f"expects either a string or a type. But {type(instrument)} was "
                f"passed."
            )

    def _add_from_str(
        self, name: str, instrument: str, mapping: Dict[str, Any]
    ) -> None:
        """
        Adds the instrument compiler from a string.

        Parameters
        ----------
        name
            Name of the Instrument.
        instrument
            The string that specifies the type of the compiler.
        mapping
            Hardware mapping for this instrument.
        """
        if instrument in compiler_classes.COMPILER_MAPPING:
            compiler: type = compiler_classes.COMPILER_MAPPING[instrument]
            self.add_instrument_compiler(name, compiler, mapping)
        else:
            self._add_from_path(name, instrument, mapping)

    def _add_from_path(
        self, name: str, instrument: str, mapping: Dict[str, Any]
    ) -> None:
        """
        Adds the instrument compiler from a path.

        Parameters
        ----------
        name
            Name of the Instrument.
        instrument
            The string that specifies the path to the type of the compiler.
        mapping
            Hardware mapping for this instrument.
        """
        # TODO rename this function from core. It seems to work for classes too.
        compiler: type = general.import_func_from_string(instrument)
        self.add_instrument_compiler(name, compiler, mapping)

    def _add_from_type(
        self, name: str, instrument: type, mapping: Dict[str, Any]
    ) -> None:
        """
        Adds the instrument compiler from a type.

        Parameters
        ----------
        name
            Name of the Instrument.
        instrument
            The type of the compiler.
        mapping
            Hardware mapping for this instrument.
        """
        compiler = instrument(self, name, self.total_play_time, mapping)
        self.instrument_compilers[name] = compiler

    @classmethod
    def from_mapping(cls, schedule: types.Schedule, mapping: dict) -> CompilerContainer:
        """
        Factory method for the CompilerContainer. This is the preferred way to use the
        CompilerContainer class.

        Parameters
        ----------
        schedule
            The schedule to pass to the constructor.
        mapping
            The hardware mapping.
        """
        composite = cls(schedule)
        for instr_name, instr_cfg in mapping.items():
            if not isinstance(instr_cfg, dict):
                continue

            device_type = instr_cfg["instrument_type"]
            composite.add_instrument_compiler(
                instr_name, device_type, mapping[instr_name]
            )

        return composite<|MERGE_RESOLUTION|>--- conflicted
+++ resolved
@@ -5,11 +5,7 @@
 from __future__ import annotations
 from typing import Dict, Any, Union
 
-<<<<<<< HEAD
-import quantify_core.utilities.general as general
-=======
 from quantify_core.utilities import general
->>>>>>> e2318b3e
 
 from quantify_scheduler import types
 from quantify_scheduler.helpers.schedule import get_total_duration
