# Repository: https://gitlab.com/quantify-os/quantify-scheduler
# Licensed according to the LICENCE file on the main branch
"""Constants for compilation to Qblox hardware."""


IMMEDIATE_SZ_GAIN = pow(2, 16) - 1
"""Size of gain instruction immediates in Q1ASM programs."""
IMMEDIATE_MAX_WAIT_TIME = pow(2, 16) - 4
"""Max size of wait instruction immediates in Q1ASM programs. Max value allowed by
assembler is 2**16-1, but this is the largest that is a multiple of 4 ns."""
IMMEDIATE_SZ_OFFSET = pow(2, 16) - 1
"""Size of offset instruction immediates in Q1ASM programs."""
REGISTER_SIZE = pow(2, 32) - 1
"""Size of registers in Q1ASM programs."""
NCO_PHASE_STEPS_PER_DEG = 1e9 / 360
"""The number of steps per degree for nco phase instructions arguments."""
<<<<<<< HEAD
=======
NCO_FREQ_STEPS_PER_HZ = 4.0
"""The number of steps per Hz for the NCO set_freq instruction."""
NCO_FREQ_LIMIT_STEPS = 2 * 10**9
"""The maximum and minimum frequency expressed in steps for the NCO set_freq instruction.
For the minimum we multiply by -1."""
>>>>>>> b3a6fac2

GRID_TIME = 4  # ns
"""
Clock period of the sequencers. All time intervals used must be multiples of this value.
"""
MIN_TIME_BETWEEN_ACQUISITIONS = 1000  # ns
"""Minimum time between two acquisitions to prevent FIFO errors."""
SAMPLING_RATE = 1_000_000_000  # 1GS/s
"""Sampling rate of the Qblox control/readout instruments."""
PULSE_STITCHING_DURATION = 1e-6
"""Duration of the individual pulses when pulse stitching is used."""
NUMBER_OF_SEQUENCERS_QCM = 6
"""Number of sequencers supported by a QCM in the latest firmware."""
NUMBER_OF_SEQUENCERS_QRM = 6
"""Number of sequencers supported by a QRM in the latest firmware."""
MIN_MIXER_PHASE_ERROR_DEG = -45
"""Lowest phase shift that can be configured in the instruments for mixer corrections.
"""
MAX_MIXER_PHASE_ERROR_DEG = 45
"""Lowest phase shift that can be configured in the instruments for mixer corrections.
"""
MIN_MIXER_AMP_RATIO = 0.5
"""Lowest value the amplitude correction can be set to. N.B. This correction is defined
as Q/I."""
MAX_MIXER_AMP_RATIO = 2.0
"""Highest value the amplitude correction can be set to. N.B. This correction is defined
as Q/I."""
NUMBER_OF_REGISTERS: int = 64
"""Number of registers available in the Qblox sequencers."""
GENERIC_IC_COMPONENT_NAME: str = "generic"
"""Default name for the generic instrument coordinator component."""
MAX_SAMPLE_SIZE_ACQUISITIONS: int = 16384
"""Maximal amount of acquisition datapoints returned."""<|MERGE_RESOLUTION|>--- conflicted
+++ resolved
@@ -14,14 +14,11 @@
 """Size of registers in Q1ASM programs."""
 NCO_PHASE_STEPS_PER_DEG = 1e9 / 360
 """The number of steps per degree for nco phase instructions arguments."""
-<<<<<<< HEAD
-=======
 NCO_FREQ_STEPS_PER_HZ = 4.0
 """The number of steps per Hz for the NCO set_freq instruction."""
 NCO_FREQ_LIMIT_STEPS = 2 * 10**9
 """The maximum and minimum frequency expressed in steps for the NCO set_freq instruction.
 For the minimum we multiply by -1."""
->>>>>>> b3a6fac2
 
 GRID_TIME = 4  # ns
 """
