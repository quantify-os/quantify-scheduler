# Repository: https://gitlab.com/quantify-os/quantify-scheduler
# Licensed according to the LICENCE file on the main branch
"""Compiler backend for Qblox hardware."""
from __future__ import annotations

from typing import Any, Dict

<<<<<<< HEAD
# pylint: disable=no-name-in-module

from quantify_scheduler import CompiledSchedule, Schedule
from quantify_scheduler.backends.qblox import compiler_container, helpers
=======
from quantify_scheduler import CompiledSchedule, Schedule
from quantify_scheduler.backends.qblox import compiler_container, helpers
from quantify_scheduler.backends.types.qblox import OpInfo
from quantify_scheduler.helpers.collections import without
from quantify_scheduler.operations.pulse_library import WindowOperation


def generate_port_clock_to_device_map(
    mapping: Dict[str, Any]
) -> Dict[Tuple[str, str], str]:
    """
    Generates a mapping which specifies which port-clock combinations belong to which
    device.

    .. note::
        The same device may contain multiple port-clock combinations, but each
        port-clock combination may only occur once.

    Parameters
    ----------
    mapping:
        The hardware mapping config.

    Returns
    -------
    :
        A dictionary with as key a tuple representing a port-clock combination, and
        as value the name of the device. Note that multiple port-clocks may point to
        the same device.
    """

    portclock_map = dict()
    for device_name, device_info in mapping.items():
        if not isinstance(device_info, dict):
            continue

        portclocks = helpers.find_all_port_clock_combinations(device_info)

        for portclock in portclocks:
            portclock_map[portclock] = device_name

    return portclock_map


# pylint: disable=too-many-locals
def _assign_pulse_and_acq_info_to_devices(
    schedule: Schedule,
    device_compilers: Dict[str, Any],
    portclock_mapping: Dict[Tuple[str, str], str],
):
    """
    Traverses the schedule and generates `OpInfo` objects for every pulse and
    acquisition, and assigns it to the correct `InstrumentCompiler`.

    Parameters
    ----------
    schedule
        The schedule to extract the pulse and acquisition info from.
    device_compilers
        Dictionary containing InstrumentCompilers as values and their names as keys.
    portclock_mapping
        A dictionary that maps tuples containing a port and a clock to names of
        instruments. The port and clock combinations are unique, but multiple portclocks
        can point to the same instrument.

    Raises
    ------
    RuntimeError
        This exception is raised then the function encountered an operation that has no
        pulse or acquisition info assigned to it.
    KeyError
        This exception is raised when attempting to assign a pulse with a port-clock
        combination that is not defined in the hardware configuration.
    KeyError
        This exception is raised when attempting to assign an acquisition with a
        port-clock combination that is not defined in the hardware configuration.
    """

    for schedulable in schedule.schedulables.values():
        op_hash = schedulable["operation_repr"]
        op_data = schedule.operations[op_hash]

        if isinstance(op_data, WindowOperation):
            continue

        if not op_data.valid_pulse and not op_data.valid_acquisition:
            raise RuntimeError(
                f"Operation {op_hash} is not a valid pulse or acquisition. Please check"
                f" whether the device compilation been performed successfully. "
                f"Operation data: {repr(op_data)}"
            )

        operation_start_time = schedulable["abs_time"]
        for pulse_data in op_data.data["pulse_info"]:
            if "t0" in pulse_data:
                pulse_start_time = operation_start_time + pulse_data["t0"]
            else:
                pulse_start_time = operation_start_time

            port = pulse_data["port"]
            clock = pulse_data["clock"]

            combined_data = OpInfo(
                name=op_data.data["name"],
                data=pulse_data,
                timing=pulse_start_time,
            )

            if port is None:
                for (map_port, map_clock), dev in portclock_mapping.items():
                    if map_clock == clock:
                        device_compilers[dev].add_pulse(
                            map_port, clock, pulse_info=combined_data
                        )
            else:
                if (port, clock) not in portclock_mapping:
                    raise KeyError(
                        f"Could not assign pulse data to device. The combination"
                        f" of port {port} and clock {clock} could not be found "
                        f"in hardware configuration.\n\nAre both the port and clock "
                        f"specified in the hardware configuration?\n\n"
                        f"Relevant operation:\n{combined_data}."
                    )
                dev = portclock_mapping[(port, clock)]
                device_compilers[dev].add_pulse(port, clock, pulse_info=combined_data)

        for acq_data in op_data.data["acquisition_info"]:
            if "t0" in acq_data:
                acq_start_time = operation_start_time + acq_data["t0"]
            else:
                acq_start_time = operation_start_time
            port = acq_data["port"]
            clock = acq_data["clock"]
            if port is None:
                continue

            hashed_dict = without(acq_data, ["t0", "waveforms"])
            hashed_dict["waveforms"] = list()
            for acq in acq_data["waveforms"]:
                hashed_dict["waveforms"].append(without(acq, ["t0"]))

            combined_data = OpInfo(
                name=op_data.data["name"],
                data=acq_data,
                timing=acq_start_time,
            )
            if (port, clock) not in portclock_mapping:
                raise KeyError(
                    f"Could not assign acquisition data to device. The combination"
                    f" of port {port} and clock {clock} could not be found "
                    f"in hardware configuration.\n\nAre both the port and clock "
                    f"specified in the hardware configuration?\n\nRelevant operation:\n"
                    f"{combined_data}."
                )
            dev = portclock_mapping[(port, clock)]
            device_compilers[dev].add_acquisition(port, clock, acq_info=combined_data)
>>>>>>> 5d64b991


def hardware_compile(
    schedule: Schedule, hardware_cfg: Dict[str, Any]
) -> CompiledSchedule:
    """
    Main function driving the compilation. The principle behind the overall compilation
    works as follows:

    For every instrument in the hardware configuration, we instantiate a compiler
    object. Then we assign all the pulses/acquisitions that need to be played by that
    instrument to the compiler, which then compiles for each instrument individually.

    This function then returns all the compiled programs bundled together in a
    dictionary with the QCoDeS name of the instrument as key.

    Parameters
    ----------
    schedule
        The schedule to compile. It is assumed the pulse and acquisition info is
        already added to the operation. Otherwise and exception is raised.
    hardware_cfg
        The hardware configuration of the setup.

    Returns
    -------
    :
        The compiled schedule.
    """

    container = compiler_container.CompilerContainer.from_mapping(
        schedule, hardware_cfg
    )

    helpers.assign_pulse_and_acq_info_to_devices(
        schedule=schedule,
        mapping=hardware_cfg,
        device_compilers=container.instrument_compilers,
    )

    container.prepare()
    compiled_instructions = container.compile(repetitions=schedule.repetitions)
    # add the compiled instructions to the schedule data structure
    schedule["compiled_instructions"] = compiled_instructions
    # Mark the schedule as a compiled schedule
    return CompiledSchedule(schedule)<|MERGE_RESOLUTION|>--- conflicted
+++ resolved
@@ -5,12 +5,6 @@
 
 from typing import Any, Dict
 
-<<<<<<< HEAD
-# pylint: disable=no-name-in-module
-
-from quantify_scheduler import CompiledSchedule, Schedule
-from quantify_scheduler.backends.qblox import compiler_container, helpers
-=======
 from quantify_scheduler import CompiledSchedule, Schedule
 from quantify_scheduler.backends.qblox import compiler_container, helpers
 from quantify_scheduler.backends.types.qblox import OpInfo
@@ -167,7 +161,6 @@
                 )
             dev = portclock_mapping[(port, clock)]
             device_compilers[dev].add_acquisition(port, clock, acq_info=combined_data)
->>>>>>> 5d64b991
 
 
 def hardware_compile(
