--- conflicted
+++ resolved
@@ -6,13 +6,10 @@
 from typing import Optional, Dict, Any, Union
 from dataclasses import dataclass
 from dataclasses_json import DataClassJsonMixin
-<<<<<<< HEAD
 from quantify_scheduler.backends.qblox import constants
-=======
 import numpy as np
 
 import quantify_scheduler.helpers.waveforms as waveform_helpers
->>>>>>> e2318b3e
 
 
 @dataclass
@@ -151,11 +148,9 @@
     Settings for a baseband module.
     """
 
-<<<<<<< HEAD
-=======
     @classmethod
     def extract_settings_from_mapping(
-        cls, mapping: Dict[str, Any]
+        cls, mapping: Dict[str, Any], **kwargs
     ) -> BasebandModuleSettings:
         """
         Factory method that takes all the settings defined in the mapping and generates
@@ -167,7 +162,7 @@
         mapping
         """
         del mapping  # not used
-        return cls()
+        return cls(**kwargs)
 
 
 @dataclass
@@ -182,36 +177,6 @@
     """The reference source. Should either be "internal" or "external", will raise an
     exception in the instrument coordinator component otherwise."""
 
->>>>>>> e2318b3e
-    @classmethod
-    def extract_settings_from_mapping(
-        cls, mapping: Dict[str, Any], **kwargs
-    ) -> BasebandModuleSettings:
-        """
-        Factory method that takes all the settings defined in the mapping and generates
-        a `BasebandModuleSettings` object from it. Class exists to ensure that the
-        cluster baseband modules don't need special treatment in the rest of the code.
-
-        Parameters
-        ----------
-        mapping
-        """
-        del mapping  # not used
-        return cls(**kwargs)
-
-
-@dataclass
-class PulsarSettings(BaseModuleSettings):
-    """
-    Global settings for the pulsar to be set in the InstrumentCoordinator component.
-    This is kept separate from the settings that can be set on a per sequencer basis,
-    which are specified in `SequencerSettings`.
-    """
-
-    ref: str = "internal"
-    """The reference source. Should either be "internal" or "external", will raise an
-    exception in the instrument coordinator component otherwise."""
-
     @classmethod
     def extract_settings_from_mapping(
         cls, mapping: Dict[str, Any], **kwargs
@@ -226,11 +191,7 @@
         """
         ref: str = mapping["ref"]
         assert ref in ("internal", "external")
-<<<<<<< HEAD
         return cls(ref=ref, **kwargs)
-=======
-        return cls(ref=ref)
->>>>>>> e2318b3e
 
 
 @dataclass
@@ -247,13 +208,9 @@
     """The frequency of Output 1 (O1) LO."""
 
     @classmethod
-<<<<<<< HEAD
     def extract_settings_from_mapping(
         cls, mapping: Dict[str, Any], **kwargs
     ) -> RFModuleSettings:
-=======
-    def extract_settings_from_mapping(cls, mapping: Dict[str, Any]) -> RFModuleSettings:
->>>>>>> e2318b3e
         """
         Factory method that takes all the settings defined in the mapping and generates
         an `RFModuleSettings` object from it.
@@ -262,11 +219,7 @@
         ----------
         mapping
         """
-<<<<<<< HEAD
         rf_settings = dict()
-=======
-        kwargs = dict()
->>>>>>> e2318b3e
 
         complex_output_0 = mapping.get("complex_output_0")
         complex_output_1 = mapping.get("complex_output_1")
@@ -294,40 +247,17 @@
         Factory method that takes all the settings defined in the mapping and generates
         an `PulsarRFSettings` object from it.
 
-<<<<<<< HEAD
-=======
-        return cls(**kwargs)
-
-
-@dataclass
-class PulsarRFSettings(RFModuleSettings, PulsarSettings):
-    """
-    Settings specific for a Pulsar RF. Effectively, combines the pulsar specific
-    settings with the RF specific settings.
-    """
-
-    @classmethod
-    def extract_settings_from_mapping(cls, mapping: Dict[str, Any]) -> PulsarRFSettings:
-        """
-        Factory method that takes all the settings defined in the mapping and generates
-        an `PulsarRFSettings` object from it.
-
->>>>>>> e2318b3e
         Parameters
         ----------
         mapping
         """
         rf_settings = RFModuleSettings.extract_settings_from_mapping(mapping)
         pulsar_settings = PulsarSettings.extract_settings_from_mapping(mapping)
-<<<<<<< HEAD
         combined_settings = {
             **rf_settings.to_dict(),
             **pulsar_settings.to_dict(),
             **kwargs,
         }
-=======
-        combined_settings = {**rf_settings.to_dict(), **pulsar_settings.to_dict()}
->>>>>>> e2318b3e
         return cls(**combined_settings)
 
 
@@ -374,7 +304,6 @@
         :
             The class with initial values.
         """
-<<<<<<< HEAD
 
         def extract_and_verify_range(
             param_name: str,
@@ -418,9 +347,4 @@
             mixer_corr_gain_ratio=mixer_amp_ratio,
             mixer_corr_phase_offset_degree=mixer_phase_error,
         )
-        return settings
-=======
-        return waveform_helpers.apply_mixer_skewness_corrections(
-            waveform, self.amp_ratio, self.phase_error
-        )
->>>>>>> e2318b3e
+        return settings