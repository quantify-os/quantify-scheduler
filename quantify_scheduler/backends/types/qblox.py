# Repository: https://gitlab.com/quantify-os/quantify-scheduler
# Licensed according to the LICENCE file on the master branch
"""Python dataclasses for compilation to Qblox hardware."""

from __future__ import annotations
from typing import Optional, Dict, Any, Union
from typing_extensions import Literal
from dataclasses import dataclass
from dataclasses_json import DataClassJsonMixin
import numpy as np

from quantify_scheduler.helpers.waveforms import apply_mixer_skewness_corrections


@dataclass
class QASMRuntimeSettings:
    """
    Settings that can be changed dynamically by the sequencer during execution of the
    schedule. This is in contrast to the relatively static `SequencerSettings`.
    """

    awg_gain_0: float
    """Gain set to the AWG output path 0. Value should be in the range -1.0 < param <
    1.0. Else an exception will be raised during compilation."""
    awg_gain_1: float
    """Gain set to the AWG output path 1. Value should be in the range -1.0 < param <
    1.0. Else an exception will be raised during compilation."""
    awg_offset_0: float = 0.0
    """Offset applied to the AWG output path 0. Value should be in the range -1.0 <
    param < 1.0. Else an exception will be raised during compilation."""
    awg_offset_1: float = 0.0
    """Offset applied to the AWG output path 1. Value should be in the range -1.0 <
    param < 1.0. Else an exception will be raised during compilation."""


@dataclass
class OpInfo(DataClassJsonMixin):
    """
    Data structure containing all the information describing a pulse or acquisition
    needed to play it.
    """

    name: str
    """Name of the operation that this pulse/acquisition is part of."""
    uuid: str
    """A unique identifier for this pulse/acquisition."""
    data: dict
    """The pulse/acquisition info taken from the `data` property of the
    pulse/acquisition in the schedule."""
    timing: float
    """The start time of this pulse/acquisition.
    Note that this is a combination of the start time "t_abs" of the schedule
    operation, and the t0 of the pulse/acquisition which specifies a time relative
    to "t_abs"."""
    pulse_settings: Optional[QASMRuntimeSettings] = None
    """Settings that are to be set by the sequencer before playing this
    pulse/acquisition. This is used for parameterized behavior e.g. setting a gain
    parameter to change the pulse amplitude, instead of changing the waveform. This
    allows to reuse the same waveform multiple times despite a difference in
    amplitude."""

    @property
    def duration(self) -> float:
        """
        The duration of the pulse/acquisition.

        Returns
        -------
        float
            The duration of the pulse/acquisition.
        """
        return self.data["duration"]

    @property
    def is_acquisition(self):
        """
        Returns true if this is an acquisition, false if it's a pulse.

        Returns
        -------
        bool
            Is this an acquisition?
        """
        return "acq_index" in self.data

    def __repr__(self):
        repr_string = 'Acquisition "' if self.is_acquisition else 'Pulse "'
        repr_string += f"{str(self.name)} - {str(self.uuid)}"
        repr_string += f'" (t={self.timing} to {self.timing+self.duration})'
        repr_string += f" data={self.data}"
        return repr_string


@dataclass
class LOSettings(DataClassJsonMixin):
    """
    Dataclass containing all the settings for a generic LO instrument.
    """

    power: float
    """Power of the LO source."""
    lo_freq: Optional[float]
    """The frequency to set the LO to."""

    @classmethod
    def from_mapping(cls, mapping: Dict[str, Any]) -> LOSettings:
        """
        Factory method for the LOSettings from a mapping dict.

        Parameters
        ----------
        mapping
            The part of the mapping dict relevant for this instrument.

        Returns
        -------
        :
            Instantiated LOSettings from the mapping dict.
        """
        return cls(power=mapping["power"], lo_freq=mapping["lo_freq"])


@dataclass
<<<<<<< HEAD
class _BaseSettings(DataClassJsonMixin):
    hardware_averages: int = 1
    """The number of repetitions of the Schedule."""
    acq_mode: str = "SSBIntegrationComplex"
    """The acquisition mode the Pulsar operates in. This setting will most likely
    change in the future."""
=======
class PulsarSettings(DataClassJsonMixin):
    """
    Global settings for the pulsar to be set in the InstrumentCoordinator component.
    This is kept separate from the settings that can be set on a per sequencer basis,
    which are specified in `SequencerSettings`.
    """

    ref: str
    """The reference source. Should either be "internal" or "external", will raise an
    exception in the instrument coordinator component otherwise."""
    scope_mode_sequencer: Optional[str] = None
    """The name of the sequencer that triggers scope mode Acquisitions. Only a single
    sequencer can perform trace acquisition. This setting gets set as a qcodes parameter
    on the driver as well as used for internal checks. Having multiple sequencers
    perform trace acquisition will result in an exception being raised."""
>>>>>>> ce3e7dc2
    offset_ch0_path0: Union[float, None] = None
    """The DC offset on the path 0 of channel 0."""
    offset_ch0_path1: Union[float, None] = None
    """The DC offset on the path 1 of channel 0."""
    offset_ch1_path0: Union[float, None] = None
    """The DC offset on path 0 of channel 1."""
    offset_ch1_path1: Union[float, None] = None
    """The DC offset on path 1 of channel 1."""

<<<<<<< HEAD

@dataclass
class PulsarSettings(_BaseSettings):
    """
    Global settings for the pulsar to be set in the InstrumentCoordinator component.
    This is kept separate from the settings that can be set on a per sequencer basis,
    which are specified in `SequencerSettings`.
    """

    ref: Literal["internal", "external"] = "internal"
    """The reference source. Should either be "internal" or "external", will raise an
    exception in the instrument coordinator component otherwise."""

=======
>>>>>>> ce3e7dc2
    @classmethod
    def extract_settings_from_mapping(cls, mapping: Dict[str, Any]) -> PulsarSettings:
        """
        Factory method that takes all the settings defined in the mapping and generates
        a `PulsarSettings` object from it.

        Parameters
        ----------
        mapping
        """
<<<<<<< HEAD
        ref: Literal["internal", "external"] = mapping["ref"]
=======
        ref: str = mapping["ref"]
>>>>>>> ce3e7dc2
        return cls(ref=ref)


@dataclass
class PulsarRFSettings(PulsarSettings):
    """
    Global settings for the pulsar to be set in the control stack component. This is
    kept separate from the settings that can be set on a per sequencer basis, which are
    specified in `SequencerSettings`.
    """

    lo0_freq: Union[float, None] = None
    """The frequency of Output 0 (O0) LO."""
    lo1_freq: Union[float, None] = None
    """The frequency of Output 1 (O1) LO."""

    @staticmethod
    def extract_settings_from_mapping(mapping: Dict[str, Any]) -> PulsarRFSettings:
        """
        Factory method that takes all the settings defined in the mapping and generates
        a `PulsarSettings` object from it.

        Parameters
        ----------
        mapping
        """
        ref: str = mapping["ref"]
        kwargs = {}

        complex_output_0 = mapping.get("complex_output_0")
        complex_output_1 = mapping.get("complex_output_1")
        if complex_output_0:
            kwargs["lo0_freq"] = complex_output_0.get("lo_freq")
        if complex_output_1:
            kwargs["lo1_freq"] = complex_output_1.get("lo_freq")

        return PulsarRFSettings(ref=ref, **kwargs)


@dataclass
class SequencerSettings(DataClassJsonMixin):
    """
    Sequencer level settings. In the drivers these settings are typically recognized by
    parameter names of the form "sequencer_{index}_{setting}". These settings are set
    once at the start and will remain unchanged after. Meaning that these correspond to
    the "slow" QCoDeS parameters and not settings that are changed dynamically by the
    sequencer.
    """

    nco_en: bool
    """Specifies whether the NCO will be used or not."""
    sync_en: bool
    """Enables party-line synchronization."""
    modulation_freq: float = None
    """Specifies the frequency of the modulation."""
    awg_offset_path_0: float = 0.0
    """Sets the DC offset on path 0. This is used e.g. for calibration of lo leakage."""
    awg_offset_path_1: float = 0.0
    """Sets the DC offset on path 1. This is used e.g. for calibration of lo leakage
    when using IQ mixers."""
    duration: int = 0
    """Duration of the acquisition. This is a temporary addition for not yet merged the
    InstrumentCoordinator to function properly. This will be removed in a later
    version!"""
    integration_length_acq: Optional[int] = None
    """Integration length for acquisitions. Must be a multiple of 4 ns."""


@dataclass
class MixerCorrections(DataClassJsonMixin):
    """
    Data structure that holds all the mixer correction parameters to compensate for
    skewness/lo feed-through. This class is used to correct the waveforms to compensate
    for skewness and to set the `SequencerSettings`.
    """

    amp_ratio: float = 1.0
    """Amplitude ratio between the I and Q paths to correct for the imbalance in the
    two path in the IQ mixer."""
    phase_error: float = 0.0
    """Phase shift used to compensate for quadrature errors."""
    offset_I: float = 0.0  # pylint: disable=invalid-name
    """DC offset on the I path used to compensate for lo feed-through."""
    offset_Q: float = 0.0  # pylint: disable=invalid-name
    """DC offset on the Q path used to compensate for lo feed-through."""

    def correct_skewness(self, waveform: np.ndarray) -> np.ndarray:
        """
        Applies the pre-distortion needed to compensate for amplitude and phase errors
        in the IQ mixer. In practice this is simply a wrapper around the
        `apply_mixer_skewness_corrections` function, that uses the attributes specified
        here.

        Parameters
        ----------
        waveform:
            The (complex-valued) waveform before correction.

        Returns
        -------
        :
            The complex-valued waveform after correction.
        """
        return apply_mixer_skewness_corrections(
            waveform, self.amp_ratio, self.phase_error
        )<|MERGE_RESOLUTION|>--- conflicted
+++ resolved
@@ -121,30 +121,12 @@
 
 
 @dataclass
-<<<<<<< HEAD
 class _BaseSettings(DataClassJsonMixin):
-    hardware_averages: int = 1
-    """The number of repetitions of the Schedule."""
-    acq_mode: str = "SSBIntegrationComplex"
-    """The acquisition mode the Pulsar operates in. This setting will most likely
-    change in the future."""
-=======
-class PulsarSettings(DataClassJsonMixin):
-    """
-    Global settings for the pulsar to be set in the InstrumentCoordinator component.
-    This is kept separate from the settings that can be set on a per sequencer basis,
-    which are specified in `SequencerSettings`.
-    """
-
-    ref: str
-    """The reference source. Should either be "internal" or "external", will raise an
-    exception in the instrument coordinator component otherwise."""
     scope_mode_sequencer: Optional[str] = None
     """The name of the sequencer that triggers scope mode Acquisitions. Only a single
     sequencer can perform trace acquisition. This setting gets set as a qcodes parameter
     on the driver as well as used for internal checks. Having multiple sequencers
     perform trace acquisition will result in an exception being raised."""
->>>>>>> ce3e7dc2
     offset_ch0_path0: Union[float, None] = None
     """The DC offset on the path 0 of channel 0."""
     offset_ch0_path1: Union[float, None] = None
@@ -154,7 +136,6 @@
     offset_ch1_path1: Union[float, None] = None
     """The DC offset on path 1 of channel 1."""
 
-<<<<<<< HEAD
 
 @dataclass
 class PulsarSettings(_BaseSettings):
@@ -168,8 +149,6 @@
     """The reference source. Should either be "internal" or "external", will raise an
     exception in the instrument coordinator component otherwise."""
 
-=======
->>>>>>> ce3e7dc2
     @classmethod
     def extract_settings_from_mapping(cls, mapping: Dict[str, Any]) -> PulsarSettings:
         """
@@ -180,11 +159,7 @@
         ----------
         mapping
         """
-<<<<<<< HEAD
         ref: Literal["internal", "external"] = mapping["ref"]
-=======
-        ref: str = mapping["ref"]
->>>>>>> ce3e7dc2
         return cls(ref=ref)
 
 
