--- conflicted
+++ resolved
@@ -499,7 +499,6 @@
                     "mixer_corr_gain_ratio",
                     settings.mixer_corr_gain_ratio,
                 )
-<<<<<<< HEAD
 
     def arm_all_sequencers_in_program(self) -> None:
         """Arm all the sequencers that are part of the program."""
@@ -524,8 +523,6 @@
     def clear_data(self) -> None:
         """Clears remaining data on the module. Module type specific function."""
         return None
-=======
->>>>>>> ff8748d8
 
     @property
     @abstractmethod
@@ -1244,7 +1241,6 @@
                 f'of type "{type(instrument)}".'
             )
         super().__init__(instrument)
-<<<<<<< HEAD
 
         self._acquisition_manager: _QTMAcquisitionManager | None = None
         """Holds all the acquisition related logic."""
@@ -1435,198 +1431,6 @@
         self.parent = parent
         self._acquisition_metadata = acquisition_metadata
 
-=======
-
-        self._acquisition_manager: _QTMAcquisitionManager | None = None
-        """Holds all the acquisition related logic."""
-
-    def retrieve_acquisition(self) -> Optional[Dataset]:
-        """
-        Retrieves the latest acquisition results.
-
-        Returns
-        -------
-        :
-            The acquired data.
-        """
-        if self._acquisition_manager:
-            return self._acquisition_manager.retrieve_acquisition()
-        else:
-            return None
-
-    def prepare(self, program: Dict[str, dict]) -> None:
-        """
-        Uploads the waveforms and programs to the sequencers.
-
-        All the settings that are required are configured. Keep in mind that
-        values set directly through the driver may be overridden (e.g. the
-        offsets will be set according to the specified mixer calibration
-        parameters).
-
-        Parameters
-        ----------
-        program
-            Program to upload to the sequencers.
-            Under the key :code:`"sequencer"` you specify the sequencer specific
-            options for each sequencer, e.g. :code:`"seq0"`.
-            For global settings, the options are under different keys, e.g. :code:`"settings"`.
-        """
-        super().prepare(program)
-
-        for seq_idx in range(self._hardware_properties.number_of_sequencers):
-            self._set_parameter(
-                self.instrument[f"sequencer{seq_idx}"], "sync_en", False
-            )
-
-        acq_duration = {}
-        for seq_name, seq_cfg in program["sequencers"].items():
-            if seq_name in self._seq_name_to_idx_map:
-                seq_idx = self._seq_name_to_idx_map[seq_name]
-            else:
-                raise KeyError(
-                    f"Invalid program. Attempting to access non-existing sequencer "
-                    f'with name "{seq_name}".'
-                )
-
-            # 1-1 Sequencer-io_channel coupling, the io_channel settings are inside SequencerSettings
-            settings = TimetagSequencerSettings.from_dict(seq_cfg)
-            self._configure_sequencer_settings(seq_idx=seq_idx, settings=settings)
-            self._configure_io_channel_settings(seq_idx=seq_idx, settings=settings)
-            # acq_duration is not used in trigger count / thresholded trigger count acqs
-            acq_duration[seq_name] = None
-
-        if (acq_metadata := program.get("acq_metadata")) is not None:
-            self._acquisition_manager = _QTMAcquisitionManager(
-                parent=self,
-                acquisition_metadata=acq_metadata,
-                acquisition_duration=acq_duration,
-                seq_name_to_idx_map=self._seq_name_to_idx_map,
-            )
-        else:
-            self._acquisition_manager = None
-
-        if (settings_entry := program.get("settings")) is not None:
-            module_settings = self._hardware_properties.settings_type.from_dict(
-                settings_entry
-            )
-            self._configure_global_settings(module_settings)
-
-    def _configure_global_settings(self, settings: TimetagModuleSettings):
-        """
-        Configures all settings that are set globally for the whole instrument.
-
-        Parameters
-        ----------
-        settings
-            The settings to configure it to.
-        """
-        # No global settings yet.
-
-    def _configure_sequencer_settings(
-        self, seq_idx: int, settings: TimetagSequencerSettings
-    ) -> None:
-        """
-        Configures all sequencer-specific settings.
-
-        Parameters
-        ----------
-        seq_idx
-            Index of the sequencer to configure.
-        settings
-            The settings to configure it to.
-        """
-        super()._configure_sequencer_settings(seq_idx, settings)
-        # No other sequencer settings yet.
-
-    def _configure_io_channel_settings(
-        self, seq_idx: int, settings: TimetagSequencerSettings
-    ) -> None:
-        """
-        Configures all io_channel-specific settings.
-
-        Parameters
-        ----------
-        seq_idx
-            Index of the sequencer to configure.
-        settings
-            The settings to configure it to.
-        """
-        # Note: there is no channel mapping in QTM firmware V1 (meaning, each sequencer
-        # only connects to its corresponding io channel). The contents of
-        # `connected_input_indices` and `connected_output_indices` are validated in
-        # `TimetagSequencerSettings`. The code below already assumes there is a channel
-        # mapping and does no further validation.
-        for channel_idx in settings.connected_input_indices:
-            self._set_parameter(
-                self.instrument[f"io_channel{channel_idx}"],
-                "out_mode",
-                "disabled",
-            )
-        for channel_idx in settings.connected_output_indices:
-            self._set_parameter(
-                self.instrument[f"io_channel{channel_idx}"],
-                "out_mode",
-                "sequencer",
-            )
-
-        if settings.in_threshold_primary is not None:
-            self._set_parameter(
-                self.instrument[f"io_channel{seq_idx}"],
-                "in_threshold_primary",
-                settings.in_threshold_primary,
-            )
-        self._set_parameter(
-            self.instrument[f"io_channel{seq_idx}"],
-            "in_trigger_en",
-            False,
-        )
-
-        self._set_parameter(
-            self.instrument[f"io_channel{seq_idx}"],
-            "binned_acq_on_invalid_time_delta",
-            "record_0",
-        )
-
-    def clear_data(self) -> None:
-        """Clears remaining data on the module. Module type specific function."""
-        for sequencer_id in range(self._hardware_properties.number_of_sequencers):
-            self.instrument.delete_acquisition_data(sequencer=sequencer_id, all=True)
-
-
-_ReadoutModuleComponentT = Union[_QRMComponent, _QTMComponent]
-
-
-class _AcquisitionManagerBase(ABC):
-    """
-    Utility class that handles the acquisitions performed with a module.
-
-    An instance of this class is meant to exist only for a single prepare-start-
-    retrieve_acquisition cycle to prevent stateful behavior.
-
-    Parameters
-    ----------
-    parent
-        Reference to the parent QRM IC component.
-    acquisition_metadata
-        Provides a summary of the used acquisition protocol, bin mode, acquisition channels,
-        acquisition indices per channel, and repetitions, for each sequencer.
-    acquisition_duration
-        The duration of each acquisition for each sequencer.
-    seq_name_to_idx_map
-        All available sequencer names to their ids in a dict.
-    """
-
-    def __init__(
-        self,
-        parent: _ReadoutModuleComponentT,
-        acquisition_metadata: Dict[str, AcquisitionMetadata],
-        acquisition_duration: Dict[str, int],
-        seq_name_to_idx_map: Dict[str, int],
-    ) -> None:
-        self.parent = parent
-        self._acquisition_metadata = acquisition_metadata
-
->>>>>>> ff8748d8
         self._acq_duration = acquisition_duration
         self._seq_name_to_idx_map = seq_name_to_idx_map
 
@@ -1713,8 +1517,6 @@
 
         return dataset
 
-<<<<<<< HEAD
-=======
     def _assert_acquisition_data_exists(
         self,
         hardware_retrieved_acquisitions: dict,
@@ -1731,7 +1533,6 @@
                 f"{hardware_retrieved_acquisitions=}"
             )
 
->>>>>>> ff8748d8
     @staticmethod
     def _acq_channel_attrs(
         protocol: str,
@@ -2335,14 +2136,6 @@
         self._cluster_modules: Dict[str, _ClusterModule] = {}
         self._program = {}
 
-<<<<<<< HEAD
-        module_type_map = {
-            (True, False, False): _QCMComponent,
-            (True, True, False): _QCMRFComponent,
-            (False, False, False): _QRMComponent,
-            (False, True, False): _QRMRFComponent,
-            (False, False, True): _QTMComponent,
-=======
         # Important: a tuple with only False may not occur as a key, because new
         # unsupported module types may return False on all is_..._type functions.
         module_type_map = {
@@ -2351,17 +2144,13 @@
             (False, True, False, False): _QRMComponent,
             (False, True, True, False): _QRMRFComponent,
             (False, False, False, True): _QTMComponent,
->>>>>>> ff8748d8
         }
         for instrument_module in instrument.modules:
             try:
                 icc_class: type = module_type_map[
                     (
                         instrument_module.is_qcm_type,
-<<<<<<< HEAD
-=======
                         instrument_module.is_qrm_type,
->>>>>>> ff8748d8
                         instrument_module.is_rf_type,
                         getattr(instrument_module, "is_qtm_type", False),
                     )
