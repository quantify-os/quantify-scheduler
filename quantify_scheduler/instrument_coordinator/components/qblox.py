--- conflicted
+++ resolved
@@ -106,18 +106,6 @@
         """
         self.instrument.set("reference_source", settings.ref)
 
-<<<<<<< HEAD
-=======
-        if settings.offset_ch0_path0 is not None:
-            self.instrument.set(
-                "sequencer0_offset_awg_path0", settings.offset_ch0_path0
-            )
-        if settings.offset_ch0_path1 is not None:
-            self.instrument.set(
-                "sequencer0_offset_awg_path1", settings.offset_ch0_path1
-            )
-
->>>>>>> 40d67490
     def _configure_sequencer_settings(
         self, seq_idx: int, settings: SequencerSettings
     ) -> None:
@@ -848,11 +836,7 @@
         if "reference_source" in settings:
             self.instrument.set("reference_source", settings["reference_source"])
 
-<<<<<<< HEAD
-    def prepare(self, options: Any) -> None:
-=======
     def prepare(self, options: Dict[str, dict]) -> None:
->>>>>>> 40d67490
         """
         Prepares the cluster component for execution of a schedule.
 
@@ -899,15 +883,6 @@
         for comp in self._cluster_modules.values():
             comp.wait_done(timeout_sec=timeout_sec)
 
-<<<<<<< HEAD
-    def write_raw(self, cmd: str) -> None:
-        self.instrument.write_raw(cmd)
-
-    def ask_raw(self, cmd: str) -> str:
-        return self.instrument.ask_raw(cmd)
-
-=======
->>>>>>> 40d67490
 
 def _construct_component_from_instrument_driver(
     driver: Instrument,
