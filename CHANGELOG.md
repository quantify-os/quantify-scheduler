# Changelog


## 0.13.0 (2023-05-02)

### Breaking changes

- Qblox backend - Markers will not be pulled high at the start of sequences anymore. Removed MarkerConfiguration from the Qblox backend. Moved output_map to StaticHardwareProperties, the RF output switches are controlled by the output_map. (!1081)
- Qblox backend - Deprecate the `instruction_generated_pulses_enabled` hardware configuration setting, as well as the `StitchedSquarePulseStrategy` and `StaircasePulseStrategy`. The newly introduced `StitchedPulse`, as well as the helper functions in `quantify_scheduler.pulse_factories` can be used instead. `SquarePulse`s with a duration >1 microsecond (a constant in the Qblox backend) are compiled to AWG offset instructions (!637).

### Merged branches and closed issues

- Compilation - Move `ModulationFrequencies` to `CompilationConfig.hardware_options` (!660)
- Compilation - Update structure of `HardwareOptions` datastructure with fields `latency_corrections: Dict[str, LatencyCorrection]` and `distortion_corrections: Dict[str, DistortionCorrection]` (!650).
- Deprecation - Replace `device_compile` and `hardware_compile` by `SerialCompiler`  in NV center tests (!651)
- Compilation - Move `DistortionCorrections` to `CompilationConfig.hardware_options` (!648)
- Compilation - Move `LatencyCorrections` to `CompilationConfig.hardware_options` and use field name `corrections` instead of `latencies` (!633).
- Typing - More lenient typehints (!640)
- Gettables - Clean up code syntax (!638)
- Schedulables - Make name uniqueness check more efficient and readable. (!631)
- Compilation - `CompilationNode`s take the full `CompilationConfig` as input (!615, #405)
- Tests - Move Qblox Pulsar entries from `qblox_test_mapping.json` to pytest fixtures (!632)
- Visualization - Introduce the `x_range` keyword for the matplotlib backend in `Schedule.plot_pulse_diagram`. This will cut off any points outside the given range when creating the plot. This can be used to reduce memory usage when plotting a small section of a long pulse sequence (!629).
- Qblox backend - Add the `marker_debug_mode_enable` parameter to the hardware configuration, which toggles markers at the start of operations on inputs and outputs where it is set to True (!606).
- Schedules - Add `nv_dark_esr_sched_nco` spectroscopy schedule using SetClockFrequency Operation to sweep the NCO frequency (!639)
- ZI LabOne backend - Return datasets from UHFQA instrument coordinator component (which fixes the broken backend) (#410, !623).
- Qblox backend - Renamed `hw_mapping` input parameter to `instrument_cfg` in `InstrumentCompiler` and up (!644).
- Qblox backend - Let the compiler raise an error when the waveforms specified in the schedule are too large to be uploaded to a sequencer (!625).
- Qblox backend - Forbid repeated acquisition index in schedule (!655, partially revert !542)
- Qblox backend - Rename the `MAX_SAMPLE_SIZE_ACQUISITIONS` constant to `MAX_SAMPLE_SIZE_SCOPE_ACQUISITIONS`, and modify the docstring to clarify that this constant only refers to scope trace acquisitions (!649).
- Qblox backend - Forbid repeated acquisition index in schedule (!655, !657, partially revert !542)
- Qblox backend - `Measure` can now use the `NumericalWeightedIntegrationComplex` protocol. The `DispersiveMeasurement` has been expanded with optional weight parameters for use in this protocol (!612).
- Git - Change back to default merge strategy for CHANGELOG.md (!659).
- Operations - Introduce the `StitchedPulse`, an Operation that can be composed of AWG offset instructions and waveforms, and the `StitchedPulseBuilder` which can be used to create `StitchedPulse`s (!588, !666).
  - Additionally, helper functions `long_square_pulse`, `long_ramp_pulse` and `staircase_pulse` are introduced in `quantify_scheduler.pulse_factories`, to more easily generate the operations for these common use-cases.
- Operations, Qblox backend - Introduce the `VoltageOffset` operation, for use in the `StitchedPulse`, and modify the compilation steps to compile this operation (!588).
- Documentation - Fix documentation generation warnings and errors (!658)
- Documentation - Acquisition data format in user guide (!646)
<<<<<<< HEAD
- Tests - Qblox acquisition testcases with dummy data (!654)
=======
- Deprecation - Deprecated code that had been scheduled to be removed prior to version 0.12 has been removed. The deprecated code suggestions have been updated (!667).
>>>>>>> b4ae7786

## 0.12.3 (2023-03-09)

### Merged branches and closed issues

- Documentation - Replace deprecated code in the Operations and Qubits tutorial (!602)
- Workflow - `ruff` and `pyright` are enabled for linting the code (in `pre-commit` and in CI pipeline). All existing code is added to exclusion list because it does not comply with them yet. (!614)

## 0.12.2 (2023-03-05)

### Breaking changes

- Qblox backend - Fix imaginary and real part of the acquisition by swapping them, and fix trigger count formatting (!619)

### Merged branches and closed issues

- Qblox backend - raise DriverVersionError when importing qblox module with incompatible qblox-instruments version (!620)

## 0.12.1 (2023-03-02)

### Breaking changes

- Qblox backend - Strictly requires v0.9.x of the `qblox-instruments` package (!616)

## 0.12.0 (2023-02-28)

### Breaking changes

- Acquisition - `InstrumentCoordinator.retrieve_acquisition` returns an `xarray.Dataset` (!550, #362)
- Qblox backend - Set the `marker_ovr_en` QCoDeS parameter by default to `False` before schedule execution, so that the markers are always controlled using the `MarkerConfiguration` (!576)
- Qblox backend - Set `"downconverter_freq"` to `null` (json) or `None` to deactivate (`0` no longer deactivates it) (!574)
- Qblox backend - The NCO is now enabled when setting `sequencer.frequency` to `0` (`0` no longer disables it) (!574)
  - For baseband modules without external LO, NCO is still permanently disabled by setting `"interm_freq"` to `0` in the hardware config
- Visualization - Deprecate `visualization` module and its functions `circuit_diagram_matplotlib`, `pulse_diagram_matplotlib`, and `pulse_diagram_plotly` (!599, #397)
  - Create `_visualization` submodule within `schedules`
  - Make plots via `ScheduleBase` methods
  - Move visualization tests to `schedules` directory, and make tests for `ScheduleBase` plotting methods

### Merged branches and closed issues

- Compilation - Update `CompilationConfig` with high-level structure (!603, #332)
- Compilation - Add `determine_relative_latencies` that determines latencies for all port-clock combinations in the hardware config relative to the minimum latency (!566, #379)
- Documentation - Qblox backend reference guide overhaul and fix docs generation warnings (!587)
- JSON utilities - Introduce serialization of python objects to a dotted import string, next to the already existing deserialization (`import_python_object_from_string`) (!578, #393)
  - Serialization now happens automatically in `DataStructure`s, deserialization is implemented using Pydantic validators in the configuration models
- Operations - Introduce `SetClockFrequency` operation (!575, follow-up to !539 !543)
- Qblox backend - Introduce `qblox.helpers.determine_clock_lo_interm_freqs` and use in `QbloxBasebandModule.assign_frequencies` and `QbloxRFModule.assign_frequencies` (!574)
- Qblox backend - Compile `SetClockFrequency` operation to `set_freq` + `upd_param` of 8 ns (!575, follow-up to !539 !543)
- Qblox backend - Fix Qblox sync reset bug following !550 (!611)
- Schedules - Add fast NCO sweep schedules using `SetClockFrequency` (!542)
- ZI LabOne backend - Support distortion corrections (!600)

## 0.11.1 (2023-02-07)

### Breaking changes

- Qblox backend - `"input_att"` can be the property of `"complex_input_0"` and `"complex_output_0"`, but not both at the same time for QRM-RF (!596, !597)

## 0.11.0 (2023-02-03)

For help in migrating from deprecated methods, see [Quantify Deprecated Code Suggestions](examples/deprecated.md).

### Breaking changes

- Installation - Instead of `requirements.txt` and `requirements_dev.txt` `quantify-scheduler` uses optional requirements. Use `pip install "quantify-scheduler[dev]"` to install all of them. (!592)
- Compilation - Raise error upon clock being used in operation that was not added as resource to the schedule or device configuration (!538)
- Qblox ICCs - Replace `"acq_mapping"` by `"trace_acq_channel"` in the compiled schedule (!515)
- Qblox backend - Replace `"input_gain<n>"` by `"input_gain_<n>"` and `"input_att"` is the property of `"complex_input"` (!585)

### Merged branches and closed issues

- Acquisition - Data obtained with TriggerCount acquisition is formatted correctly (!530).
- Acquisition - Fix wrong assumption in input format (!564, follow-up for !530).
- Acquisition - Raise an exception if user tries to use same acquisition index and channel for different operations, and only extract data from used modules (!573)
- Compilation - Can optionally provide a `QuantumDevice` to `QuantifyCompiler`. This will be used as default `CompilationConfig` in `QuantifyCompiler.compile()` (!535)
- Compilation - Fix clock not being added to schedule from quantum device layer via new graph node `set_pulse_and_acquisition_clock` that verifies and sets clock frequency (!538, #371)
- Deprecation - Refactored tests to remove deprecated `qcompile`, refactored to `SerialCompiler` (!529, #368)
- Documentation - Sphinx build now compatible with qcodes==0.36.0 (!552)
- Documentation - Removed deprecated code from the Compiling to Hardware Tutorial (!582)
- NV centers - Avoid python warning when parsing docstring in `nv_element.py` (!562)
- NV centers - Dark ESR schedule combining all prior operations (!527)
- NV centers - `BasicElectronicNVElement` parameters accept physics-motivated values (!551)
- Qblox backend - Add preparation of acquisition settings and accompanying datastructures for NV centers (!567)
- Qblox backend - Add TriggerCount to `QRMAcquisitionManager` (!556)
- Qblox backend - Added method for gain configuration, overriding gain now raises ValueError (!533)
- Qblox backend - Provide sequencer setting to reset AWG offset and AWG gain to a known value (default 0 for offset and 1 for gain) before starting experiment (!544, #377)
- Qblox backend - Remove `mix_lo` from `SequencerSettings` (!896)
- Qblox backend - Typecast attenuations to `int`s before assigning them (!570)
- QuantumDevice - `BasicTransmonElement` can now be serialized to json string and deserialized via ``__getstate__/__init__`` (!510)
- Schedule Functions - Make experiment-related schedule functions available in `quantify_scheduler.schedules` (!572)
- Tests - Removed unused `lo0` and added `ttl_acq_threshold` in `qblox_test_mapping_nv_centers.json` so that `TestNVDarkESRSched` suite passes (!579, follow-up to !571)
- Visualization - Make box separation in circuit_diagram_matplotlib always equal to one (!589)
- Waveforms - Fix `sudden_net_zero` waveform generation function misunderstands `amp_B` (!549, #390)

## 0.10.1 (2022-12-20)

### Merged branches and closed issues

- Compilation - Reinstate `add_pulse_information_transmon` device compilation backend (removed in !526) (!557)
- Qblox backend - Drop no key `"distortion_corrections"` supplied log message level to debug (!560)

## 0.10.0 (2022-12-15)

### Breaking changes

- Deprecation - `add_pulse_information_transmon` is removed and `device_config` must now be of type `DeviceCompilationConfig` (!526)
- Qblox backend - Strictly requires v0.8.x of the `qblox-instruments` package (!512)
- Qblox backend, Operations - The phase of the measurement clock is set to zero at the start of each measurement by default (!434, #296)
- Qblox backend - `QRMAcquisitionManager` now truncates returned acquisitions to actual lengths (!478)
- Qblox backend - `mix_lo` flag now specifies if IQ mixing should be applied to LO (!482)
- Operations - ShiftClockPhase now uses `phase_shift` as keyword instead of `phase` (!434)

### Merged branches and closed issues

- Deprecation - Replaced `DeprecationWarning`s with `FutureWarning`s so they are shown to end-users by default (!536, counterpart to quantify-core!411)
- Deprecation - Remove code and test dependencies on deprecated `data` keyword in `Operations` (!545, #381)
- Documentation - Instrument naming requirements in qblox hardware config (!531)
- Documentation - Make class `__init__` docstring visible on Sphinx (!541, #314)
- Documentation - Improve parameter documentation for DeviceElements (!493)
- Documentation - Building sphinx documentation will now raise an error if one of the code cells fails to run (!514)
- Gate Library - Added Deprecation Warning for `acq_channel` Keyword in Measure (!491)
- Git - Changed git merge strategy to "union" for CHANGELOG.md and AUTHORS.md to reduce amount of merge conflicts (!495)
- Instrument Coordinator - Check if a parameter cache is valid before lazy setting (!505, #351)
- Instrument Coordinator - Changed argument of `GenericInstrumentCoordinatorComponent` from `name` to `instrument_reference`. (!497)
- NV centers - First operation `SpectroscopyOperation` with compilation for Qblox hardware (!471)
- NV centers - `Reset` operation with compilation for Qblox hardware (!485)
- NV centers - `Measure` operation using TriggerCount acquisition; only device compilation so far (!490)
- NV centers - `ChargeReset` operation only device compilation so far (!496)
- NV centers - `CRCount` operation using TriggerCount acquisition; only device compilation so far (!502)
- Qblox backend - Introduce `"sequence_to_file"` param in qblox hardware config to allow skipping writing sequence json files to disk (#108, !438)
- Qblox backend - Minor adjustments to `NcoPhaseShiftStrategy` to make compilation of `ShiftClockPhase` compatible with qblox-instruments==0.8.0 (!481)
- Qblox backend - `QbloxInstrumentCoordinatorComponentBase` accepts both `InstrumentModule` and `InstrumentChannel` as instrument reference to cluster module (!508)
- Qblox backend - Explicit error message when trying to do acquisitions on a QCM (!519)
- Qblox backend - Renamed `output_mode` to `io_mode` in `get_operation_strategy` (!497)
- Qblox backend - Added `TriggerCountAcquisitionStrategy` to acquisitions, generating the Q1ASM commands. (!540)
- Tests - Refactored tests to remove duplicated `temp_dir` setup, and only use `tmp_test_data_dir` fixture (#370,  !525)
- Tests - Update tests to use `mock_setup_basic_transmon_with_standard_params` where needed (#369, !522)
- Tests - Tests refactoring, move to `mock_setup_basic_transmon_with_standard_params` and replace `qcompile` by `SerialCompiler` (!516)
- Validation - Replaced most of the asserts with raising proper exceptions so that they are raised in production environment too (#342, !499)
- Visualization - Updated `pulse_diagram_matplotlib` to be compatible with future quantify-core release (!517)
- Visualization - Show clock name in plotly pulse diagram (!547)

## 0.9.0 (2022-10-06)

### Breaking changes

- Deprecated methods removed:
  - `QuantumDevice`
    - `components` -> `elements`
    - `get_component` -> `get_element`
    - `add_component` -> `add_element`
    - `remove_component` -> `remove_element`
  - `ScheduleBase`
    - `plot_circuit_diagram_mpl` -> `plot_circuit_diagram`
    - `plot_pulse_diagram_mpl` -> `plot_pulse_diagram`
- Compilation - Compilation is now a graph. (#305, !407)
- Operations - Allow moving to `qcodes` >=0.34 (#300, !473)
    - Disallow `"_"` in `DeviceElement` names to comply with qcodes version 0.34
    - Enforces `"_"` as the separator between device elements in `Edge` names
    - Note: We are still on `qcodes` 0.33 due to pin in `quantify-core` package requirements
- Operations, Resources, and Schedulables - Deprecate the use of the `data` argument (!455)
- Qblox ICCs - Hotfix for storing scope acquisition (broken by !432) (!470)
- Qblox ICCs - Only activate markers and LOs of used outputs to prevent noise (!474)

### Merged branches and closed issues

- Docs - Support for `myst-nb` added (#301, !407)
- Docs - Sources are converted from restructured text format to MyST markdown. (!452)
- Docs - Add pin on `nbclient<0.6` for Read-the-Docs to build; Remove various old temp requirement pins (!477)
- Docs - Added documentation and unit tests for the Rxy, X, X90, Y and Y90 unitaries (#349)
- Gettables - Added a `ProfiledScheduleGettable` for profiling execution times of schedule steps. (!420, !469)
  - Please note: Setup in need of refactoring so interface is subject to change (see #320)
- Instrument Coordinator - Small fix for `search_settable_param` when scheduler is searching for qcodes parameters (!461)
- JSON utilities - Remove `repr` based serialization/deserialization methods (!445, #248)
- JSON utilities - Extend the capabilities of the ``__getstate__/__setstate__`` json serializer (!445, #248)
- Qblox ICCs - Added input/output gain/attenuation configurable hardware parameter (!458)
- Structure - Pydantic-based model is now used to validate latency corrections. (!467, #333)
- Zhinst backend - Raise a more understandable exception when compiling an acquisition with larger than allowed duration (!407).

## 0.8.0 Support for two qubit operations and basic CZ-gate implementation (2022-08-10)

### Breaking changes

- Operations - Pin `qcodes` package to \<0.34.0 due to breaking `Edge` naming (#300, !409)
- Qblox backend - Sequencers are now dynamically allocated. The hardware config file schema was changed. (!328)
    - For each instrument, the config now contains a `portclock_configs` entry, a list with a dictionary of settings per port-clock combination
    - See <https://quantify-quantify-scheduler.readthedocs-hosted.com/en/0.8.0/tutorials/qblox/recent.html>
- Qblox backend - Strictly requires v0.7.x of the `qblox-instruments` package (!449)
- Zhinst backend - Strictly requires v21.8.20515 of the `zhinst` package (!387)

### Merged branches and closed issues

- Compilation - Added `acq_protocol` optional parameter to the `Measure` gate. (!386)
- Compilation - Call `determine_absolute_timing` in `qcompile` when no `device_cfg` supplied. (!436)
- Compilation - Decrease test usage of deprecated transmon_test_config.json / add_pulse_information_transmon (!450)
- DRAG Pulse - Removed an extra G_amp factor from the Q component (derivative pulse). (#298, !406)
- Docs - Fix API reference pages on read-the-docs (#303, !413)
- Docs - Pin sphinx to 5.0.2 due to crash in napoleon (!437)
- Docs - Unpin sphinx >=5.1.1 (!445)
- Docs - Fix jsonschemas not rendered on read-the-docs (!448)
- Docs - Clarify port and clock concepts (!431)
- Docs - New scheduler tutorials: Schedules and Pulses; Compiling to Hardware; Operations and Qubits (!336, !439)
- Gettables - Added `generate_diagnostics_report` method to save the internal state of `ScheduleGettable` to a zip-file. (!408)
- Helpers - Moved `MockLocalOscillator` definition from tests to `helpers.mock_instruments.MockLocalOscillator` (!392, !336).
- JSON utilities - Add JSON serialization/deserialization methods based on `__getstate__`/`__setstate__` (!444)
- Operations - Added a `symmetric` key in the `gate_info` to flag symmetric operations. (!389)
- Operations - Introduce basic CZ-gate via `CompositeSquareEdge` (utilizing `quantify_scheduler.operations.pulse_factories.composite_square_pulse`) (!411)
    - Replaces the incomplete `SuddenNetZeroEdge` basic CZ-gate implementation
- Operations - Rxy theta rotations now fall into the domain of \[-180 to 180) degrees. (!433)
- QuantumDevice - Added implementation for `edges` in the quantum device config in order to support two qubit operations. (!389)
    - The `Edge` has been added as an abstract base class for edges to be added to a device.
- Qblox backend - Only add clocks to the schedule that are actually being used, avoids trying to assign frequencies for unused clocks (#278, !371)
- Qblox backend - Fix for supplying negative NCO phase (!393)
- Qblox backend - Fix compilation of ShiftClockPhase (!404, broken by merge of !328)
- Qblox backend - Fix for outputting signals on even output paths of qblox hardware in real_output_x mode (!397)
- Qblox backend - Make Qblox backend compatible with generic downconverter values in hardware_config (!418)
- Qblox backend - Fix for 90 degree phase shift on even output paths as a result of the !397 hotfix. (!412)
- Qblox backend - Fix cluster compatibility when converting old hwconfig to new specs (!419)
- Qblox backend - Latency corrections must now be defined in top layer of hw config (!400)
- Qblox backend - Fix combination of cluster and latency corrections when converting hw_configs to new specs  (!417)
- Qblox backend - Fix handling of composite pulses (#299, !411)
- Qblox backend - Implementation of distortion correction (#285, !388)
- Qblox backend - Fix incompatibility of distortion_correction parameters as numpy arrays (!426)
- Qblox backend - Remove all references to the inactive `line_gain_db` param (!435)
- Qblox ICCs - Fix for setting `scope_acq_sequencer_select` for QRM and QRM-RF (!432, !441)
- Qblox ICCs - Fix `ClusterComponent.prepare` mutating the schedule (!443)
- Schedules - Revert rename of `trace_schedule` done in !432 and rename new schedule using gates to `trace_schedule_circuit_layer` (!442)
- Schedules - Make `AcquisitionMetadata` a serializable class (!446)

## 0.7.0 Support for qblox-instruments v0.6.0, new BasicTransmonElement, change for triggers in Zhinst backend (2022-04-11)

### Breaking changes

- Qblox ICCs - Updated Qblox components for using the new unified-style qblox driver (see <https://gitlab.com/quantify-os/quantify-scheduler/-/wikis/Qblox-ICCs:-Interface-changes-in-using-qblox-instruments-v0.6.0>) (!377).
- Qblox backend - Strictly requires v0.6.0 of the qblox-instruments package (!377).
- Zhinst backend - Hardware config for the devices. Replaced keyword "triggers" to "trigger", and the value type from `List[int]` to `int`. E.g. old style, `"triggers": [2]`, new style, `"trigger": 2` (#264, !372).

### Merged branches and closed issues

- QuantumDevice - The `DeviceElement` has been added as an abstract base class for elements to be added to a device (#148, !374).
- QuantumDevice - The `BasicTransmonElement` has been added that generates a device config in a more structured manner (#246, !374).
- QuantumDevice - Fixed a bug in the `BasicTransmonElement` where operations had clock-frequencies (`float`) specified instead of clocks (`str`) (!379).
- QuantumDevice - The `TransmonElement` will be deprecated after version 0.8 (!374).

## 0.6.0 Full support for multiplexed readout, transmon element update, fixes to backends (2022-03-10)

### Breaking changes

- Compilation - Deprecated `add_pulse_information_transmon` in favor of `compilation.backends.circuit_to_device.compile_circuit_to_device` (#64, #67, !339).
- Compilation - attempting compilation with missing values in the `DeviceCompilationConfig` configuration will now raise validation errors. Be sure to set initial values when generating a config using the `QuantumDevice` object (!339)
- Compilation - Device compile making use of `.compile_circuit_to_device` no longer modifies the input schedule (#249, !339).
- Compilation - When specifying multiple timing constraints for a schedulable, the constraint specifying the latest time determines the absolute time of the shedulable (!309)
- Gettables - `ScheduleGettableSingleChannel` renamed to `ScheduleGettable` as it now supports multiple acquisition channels (!299).
- Hardware config - Removed the need for a `ic_` prefix from the hardware config (!312).
- Instrument Coordinator - IC now adds a `GenericInstrumentCoordinatorComponent` to itself on instantiation by default (!350)
- Instrument Coordinator - IC stop function has an `allow_failure` parameter which allows IC components attached to it to fail to stop with warning instead of raising errors. Allows for situations when some components cannot have a stop instruction sent before the prepare stage. (!359)
- Operations - The internal behavior of how acquisition channels and acquisition indices are configured in the `Measure` operation has changed slightly. See #262 for details. (!339).
- Operations - Added "operation_type" key to the schema. (!345)
- Structure - `Schedule.timing_constraints` has been renamed to `Schedule.schedulables`. It now points to a dictionary of schedulables rather than a list of dicts. (!309)
- Structure - Pydantic-based model is now used for the data structures. (!341)
- Visualization - Deprecated `plot_circuit_diagram_mpl` and `plot_pulse_diagram_mpl` in `ScheduleBase` in favour of `plot_circuit_diagram` and `plot_pulse_diagram` (!313)
- Qblox backend - Strictly requires v0.5.4 of the qblox-instruments package (!314)
- Zhinst backend - Due to !312, the csv files used to upload the waveforms to the UHFQA no longer use the `ic_` prefix in their filenames. (!334)
- Zhinst backend - Fixes bug when doing SSRO experiments. No more duplicated shots. Adds support for BinMode.APPEND during compilation. (#276, !358)
- Zhinst backend - Removed `latency` and `line_trigger_delay` keys in the channels of the devices for the Zhinst hardware config. (!363)
- Zhinst backend - Added `latency_corrections` main entry in the Zhinst hardware config for latency corrections on a port-clock combination basis. (!363)

### Merged branches and closed issues

- Compilation - Added a new compilation backend `compilation.backends.circuit_to_device.compile_circuit_to_device` for the quantum-circuit to quantum-device layer (#64, #67, !339).
- Compilation - Fixed `add_pulse_information_transmon` when using "Trace" acquisition mode (!300)
- Compilation - Fixed the deprecation warnings from pandas `DataFrame.append`. (!347)
- Docs - Pinning qcodes package to \<0.32.0 due to Read the Docs API reference failure (!361)
- Gettables - `ScheduleGettable` now first stops all instruments in IC during initialization (!324)
- Schedules - Adds a multiplexing verification schedule. (!329)
- Operations - Sudden Net Zero from Negirneac 2021 added to the `pulse_library` (!339)
- Operations - Docstrings for the X90, X, Y90, Y, and Rxy gate unitary have been aligned with literature. (#261, !305)
- Operations - Adds an optional "data" argument to staircase pulse. (!335)
- Pulse library - Added `ShiftClockPhase` operation that can be used to shift the phase of a clock during execution of a `Schedule` (!346)
- Pulse library - Added a numerically defined pulse. (!157)
- QuantumDevice - Unknown values are initialized as `float('nan')` (#274, !356)
- TransmonElement - Corrected the motzoi parameter range validator. (!351)
- Visualization - Adds visualisation of acquisitions to plotly pulse diagrams (!304)
- Visualization - Add `plot_pulse_diagram` and `plot_circuit_diagram` to schedule for easier method names, and enable plotly visualization directly from `ScheduleBase` (!313)
- Utilities - Migrates the utilities from quantify-core. (!357)
- Generic ICC - Adds support for nested parameters. (!330)
- Qblox ICCs - Stop now disables sync on all sequencers to prevent hanging during next run, where it gets re-enabled if needed (!324)
- Qblox ICCs - `_QRMAcquisitionManager._get_scope_data` now has correct return type (#232, !300)
- Qblox ICCs - Fixed bug where QRM scope mode sequencer does not get set correctly (!342)
- Qblox ICCs - Fixed reference source cluster issue when it is not being set correctly. (!323)
- Qblox backend - NCO phase now gets reset every averaging loop (!337)
- Qblox backend - Enables RF output switch at the start of a program. (!344)
- Qblox backend - Added logic for changing the NCO phase during execution of a `Schedule` (!346)
- Qblox backend - Added ability to correct for latency by delaying program execution on a per sequencer basis (!325)
- Qblox backend - Compilation with local oscillators changed to work with generic instrument coordinator components (!306)
- Qblox backend - Refactored operation handling and greatly increased test coverage (!301).
- Qblox backend - Made max duration of wait instructions (!319).
- Qblox backend - Fixed an issue with the downconverter frequency correction. (!318)
- Qblox backend - Temporary fix for a floating point rounding error when calculating the length of pulses. (#284, !365)
- Zhinst backend - Fixed the ZI resolver return typehint. (!307)
- Zhinst backend - Fixed an issue when compiling seqc programs for multiple sequencers end up overwriting the first sequencer. (!340, #260)

## 0.5.2 Fixes to backends, and other incremental fixes  (2021-12-08)

### Breaking changes

- Dependency on `jsonschema` has been replaced with `fastjsonschema`. (!284, !293)
- Zhinst hardware config json schema has changed. See the example schema. (!283)
- In `hardware_compile` function, the `hardware_map` is changed to `hardware_cfg` parameter. (!279)
- Remove enum tools dependency (!270)

### Merged branches and closed issues

- Compilation - The `determine_absolute_scheduling` function now sorts the list of labels in the timing constraints, and then a binary search (via `np.searchsorted`) is applied. (!272, !274)
- Compilation - Make `device_cfg` an optional argument of qcompile(!281)
- Compilation - renamed the hardware_mapping argument of qcompile into hardware_cfg (#165, !279)
- Compilation - Introduced the hardware_compile function to perform the hardware compilation returning a CompiledSchedule (#224, !279)
- Docs - Updating user guide to mention correctly the QuantumDevice and ScheduleGettable(s) available. (!209)
- Infrastructure - Adds rich package in the requirements since tutorials use it. (!276)
- Operations - The `locate` function now uses the `functools.lru_cache` to cache the result (only for python >= 3.8). For python 3.7, behaviour remains the same.  (!273, !275)
- Operations - Resolved a minor issue where identical Rxy rotations (for angles >360) would be treated as separate operations in a schedule (!263)
- Visualization - Adds a function `plot_acquisition_operations` which together with the new `AcquisitionOperation` class will help highlight acquisition pulses in the pulse diagrams. (!271, !277)
- Zhinst backend - Large parts of the Zhinst backend have been rewritten. This should resolve a range of issues. (!263)
    - Calculation of the timelines for different operations now makes using of a timing table, improving code readability and debugability.
    - Timing issues related to triggering should be resolved (#218)
    - The backend can now always use the same hardware configuration file (#214)
    - Acquisition is now done using the StartQA instruction (#213)
    - error handling in the Zhinst backend has been improved catching several exceptions at compile time of the schedule instead of manifesting in unexpected results during runtime.
    - Local oscillators through the ZI backend uses the GenericInstrumentCoordinatorComponent. Configures other parameters other than frequency. (!283, #204)
- Qblox backend - only check major and minor version when checking compatibility with the qblox_instruments package (!290)
    - Added support for the Qblox Downconverter (!297)
    - Added workaround for staircase_amplitude. (!292)
    - Fix looped acquisition integration time, fix acquire index offset by one (!291)
    - Qblox instruments version == 0.5.3 (!289)
    - Fix sequencer_sync_en not being reset in the qblox instrument coordinator component. (!285)
    - Fix rounding of time to samples in qblox backend (!282)
    - Fix pulse stitching at zero amplitude. (!280)
    - Allow instruction generated staircase with modulation (!278)
- Utilities - Improve JSON validation speed (!284)
- Utilities - Improve operation deserialization speed (!273)
- Bugfix - For calculating the pulse area, the mathematical area is used instead of area of sampled pulse. (!242, !286)
- Bugfix - Fix for plot window operations (!294)

## 0.5.1 Incremental fixes, refactoring, and addition of convenience methods and classes (2021-11-11)

### Breaking changes

- InstrumentCoordinator - `last_schedule` is now a property (!252).
- Structure - We have refactored the Operation and Schedule classes out of the types module and moved the different operation libraries (acquisition_library, gate_library, and pulse_library) (#217, !256).
    - `quantify_scheduler.types.Operation` -> `quantify_scheduler.operations.operation.Operation`, the import `quantify_scheduler.Operation` still works.
    - `quantify_scheduler.types.Schedule` -> `quantify_scheduler.schedules.schedule.Schedule`, the import `quantify_scheduler.Schedule` still works.
    - `quantify_scheduler.types.CompiledSchedule` -> `quantify_scheduler.schedules.schedule.CompiledSchedule`
    - `quantify_scheduler.types.ScheduleBase` -> `quantify_scheduler.schedules.schedule.ScheduleBase`
    - `quantify_scheduler.types.AcquisitionMetadata` -> `quantify_scheduler.schedules.schedule.AcquisitionMetadata`
    - `quantify_scheduler.acquisition_library` -> `quantify_scheduler.operations.acquisition_library`
    - `quantify_scheduler.gate_library` -> `quantify_scheduler.operations.gate_library`
    - `quantify_scheduler.pulse_library` -> `quantify_scheduler.operations.pulse_library`

### Merged branches and closed issues

- Control - Add option to set output port in heterodyne_spec_sched (!262)
- Control - Expand SingleChannelScheduleGettable to support trace acquisitions (!248)
- Control - Update create_dc_compensation_pulse behaviour and docstring. (!244)
- Control - Refactor ScheduleGettableSingleChannel (!240, !249)
- Control - Reduce the default init_duration of spectroscopy schedules (!237)
- Generic ICC - Added a GenericInstrumentCoordinatorComponent. (!267)
- ICCs - InstrumentCoordinatorComponentBase now has a `force_set_parameter` as a ManualParameter to enable the user to switch the lazy_set behaviour when setting parameters of the instruments connected to the InstrumentCoordinatorComponent. (!267)
- Qblox ICCs - Adds a lazy_set behaviour by default when setting parameters with the same value to an instrument connected to the Qblox ICC. (!230)
- Visualization - made matplotlib schedule visualization methods accessible as methods `plot_circuit_diagram_mpl` and `plot_pulse_diagram_mpl` of the `Schedule` class (!253)
- Visualization - resolved a bug where a schedule was modified when drawing a circuit diagram (#197, !250)
- Visualization - Add support for window operation to transmon backend (!245)
- Infrastructure - Fix and enhance pre-commit + add to CI (!257, !265)
- Infrastructure - Added prospector config file for CI. (!261)
- Bugfix - Removed redundant `determine_absolute_timing` step in `qcompile`. (!259)
- Bugfix - Ramp pulse sampling utilizing `np.linspace` behaviour changed. (!258)
- Docs - Adds the new Quantify logo similar to quantify_core. (!266)
- Docs - Enhance documentation of public API for reimported modules \[imports aliases\] (!254)
- Docs - Fixes the funcparserlib error in rtd. (!251)
- Docs - Updated Qblox backend docs to include the new features. (!247)

## 0.5.0 Expanded feature sets hardware compilation backends (2021-10-25)

### Breaking changes

- The `schedules.timedomain_schedules.allxy_sched` function no longer accepts the string "All" as an argument to the `element_select_idx` keyword.
- The `QuantumDevice.cfg_nr_averages` parameter was renamed to `QuantumDevice.cfg_sched_repetitions`
- The call signature of `gettables.ScheduleVectorAcqGettable` has been renamed to `gettables.ScheduleGettableSingleChannel`, and the call signature has been updated according to #36 to no longer accept several keyword arguments.
- Qblox Backend - The NCO phase is now reset at the start of a program (!213).
- Qblox Backend - Compilation now requires qblox_instruments version 0.5.0, 0.5.1 or 0.5.2 (!214, !221).

### Merged branches and closed issues

- Compilation - Added the ability to specify the BinMode at the quantum-circuit layer (#183, !180).
- Compilation - qcompile no longer modifies schedules (#102, !178).
- Control - Added a first version of the QuantumDevice object (#148, !180).
- Control - A single-qubit ScheduleGettable has been added (#36, !180).
- Docs - Added bibliography with sphinxcontrib-bibtex extension (!171).
- Docs - Fixed missing files in API reference (!176).
- InstrumentCoordinator - CompiledSchedule class added to specify interfaces of InstrumentCoordinator and compilation functions (#174, !177).
- InstrumentCoordinator - CompiledSchedule.last_schedule method added to provide access to last executed schedule (#167, !177).
- Qblox Backend - Added support for qblox_instruments version 0.4.0 (new acquisition path) (!143).
- Qblox Backend - Added support for real time mixer corrections rather than pre-distorting the uploaded waveforms (!192).
- Qblox Backend - Waveforms are now compared using the normalized data array rather than the parameterized description (!182).
- Qblox Backend - Support for append bin mode (#184, !180).
- Qblox Backend - Support for using real value pulses on arbitrary outputs added (!142).
- Qblox Backend - Compilation now supports 6 sequencers for both the QCM as well as the QRM (!142).
- Qblox Backend - Support for a cluster, along with its QCM, QRM, QCM-RF and QRM-RF modules (!164)
- Qblox Backend - Registers are now dynamically allocated during compilation (!195)
- Zhinst backend - No exception is raised when an LO that is in the config is not part of a schedule. (#203, !223)
- Zhinst backend - Instrument coordinator components for ZI will only be configured when the settings used to configure it have changed (#196, !227)
- Zhinst backend - Solved a bug that caused single-sideband demodulation to not be configured correctly when using the UHFQA (!227)
- Zhinst backend - Warnings raised during compilation of seqc programs will no longer raise an exception but will use logging.warning (!227)
- Zhinst backend - resolved a bug where the instrument coordinator cannot write waveforms to the UHFQA if it has never been used before (!227)
- Zhinst backend - resolved a bug where multiple identical measurements in a schedule would result in multiple integration weights being uploaded to the UFHQA (#207, !234)
- Zhinst backend - resolved a bug where the UHFQA would not be triggered properly when executing a schedule with multiple samples (batched mode) (#205, !234)
- Qblox ICCs - Compensated integration time for Qblox QRM IC component (!199).
- Qblox ICCs - Added error handling for error flags given by `get_sequencer_state` (!215)
- QuantumDevice - Added docstrings to the TransmonElement parameters (!216, !218)
- Qblox ICCs - QCoDeS parameters are now only set if they differ from the value in the cache (!230)
- Visualization - Allow user defined axis for plotting circuit diagram (!206)
- Visualization - Adds schedule plotting using matplotlib and a WindowOperation to help visualize pulse diagrams (!225, !232)
- Other - Added method `sample_schedule` to sample a `Schedule` (!212)
- Other - The `RampPulse` has an extra (optional) parameter `offset` (!211)
- Other - Updated existing schedules to make use of the acquisition index (#180, !180).
- Other - Added a function to extract acquisition metadata from a schedule (#179, !180).
- Other - The soft square waveform can now be evaluated with only one datapoint without raising an exception (!235)
- Other - Added a function that generates a square pulse that compensates DC components of a sequence of pulses (!173)

## 0.4.0 InstrumentCoordinator and improvements to backends (2021-08-06)

### Breaking changes

- Change of namespace from quantify.scheduler.\* to quantify_scheduler.\*

### Merged branches and closed issues

- Changes the namespace from quantify.scheduler to quantify_scheduler (!124)
- InstrumentCoordinator - Add is_running property and wait_done method. Closes #133 (!140)
- InstrumentCoordinator - Add instrument coordinator reference parameter to transmon element (!152)
- InstrumentCoordinator - Prefix serialized settings for ZI ControlStack components. (!149)
- InstrumentCoordinator - Refactored ControlStack name to InstrumentCoordinator (!151)
- InstrumentCoordinator - Make use of InstrumentRefParameters (!144)
- InstrumentCoordinator - Add controlstack class (!70)
- InstrumentCoordinator - Add Zurich Instruments InstrumentCoordinatorComponent. (!99)
- InstrumentCoordinator - Add Qblox InstrumentCoordinatorComponent. (!112)
- InstrumentCoordinator - Avoid garbage collection for instrument coordinator components (!162)
- Qblox backend - Removed limit in Qblox backend that keeps the QCM sequencer count at 2 (!135)
- Qblox backend - Restructured compilation using external local oscillators. (!116)
- Qblox backend - Added Chirp and Staircase pulses; and efficient implementation for QD spin qubit experiments (!106)
- Qblox backend - Only run `start_sequencer` on pulsar instruments which have been armed (!156)
- Zhinst backend - Assert current with new sequence program to skip compilation (!131)
- Zhinst backend - Deserialize zhinst settings from JSON to ZISettingsBuilder (!130)
- Zhinst backend - Add waveform mixer skewness corrections (!103)
- Zhinst backend - Add backend option to enable Calibration mode (#103, !123)
- Zhinst backend - Replace weights string array with a numerical array in JSON format (!148)
- Zhinst backend - Add grouping of instrument settings (!133)
- Zhinst backend - Add qcompile tests for the zurich instruments backend (!118)
- Zhinst backend - Add repetitions parameter (!138)
- Zhinst backend - Fixes the bug where the seqc in the datadir is not copied to the webserver location. (!165)
- Fix for circuit diagram plotting failure after pulse scheduling (#157, !163)
- Fixed typo in the gate_info of the Y gate in the gate_library (!155)
- Add artificial detuning in Ramsey Schedule and bug fixes (!120)
- Use individual loggers per python file (!134)
- Recolour draw circuit diagram mpl (!96)
- Fix issues with timedomain schedules (!145)
- Renamed input parameters of quantify_scheduler.schedules.\* functions. (!136)
- Added acquisitions to circuit diagram (!93)
- Add string representations to acquisition protocols of the acquisitions library (!114)
- Transmon element and config generation (!75)
- Rename operation_hash to operation_repr (!122)
- Add types.Schedule from_json conversion (!119)
- Add missing return types (!121)
- Add serialization to Operations (!110)

## 0.3.0 Multiple backends support (2021-05-20)

- Added support for both Qblox and Zurich Instrument backends.
- Added convenience pylintrc configuration file.
- Added examples for timedomain and spectroscopy schedules.

### Breaking changes

- Major refactor of the Qblox backend. (For example, it's now `quantify_core.backends.qblox_backend` instead of the previous `quantify_core.backends.pulsar_backend`)
- Qblox backend requires strictly v0.3.2 of the qblox-instruments package.

### Merged branches and closed issues

- Add mixer skewness corrections helper function. (!102)
- Added Qblox backend support. (!81)
- Compile backend with ZISettingsBuilder. (!87)
- Add vscode IDE config files. (!100)
- Add ZISettingsBuilder class. (!86)
- Added representation to gates in gate library and defined equality operation. (!101)
- Fix/operation duration. Fixes #107. (!89)
- Feat/long pulses fix validators name. (!90)
- Implemented long square pulses unrolling (for waveform-memory-limited devices). (!83)
- Changed Qblox-Instruments version to 0.3.2. (!88)
- Feature: Improve overall zhinst backend timing. (!77)
- Plotly cleanup. (!69)
- Pulsar backend version bump. (!82)
- Added zhinst backend support. (!49)
- Added example timedomain programs. (!71)
- Added example spectroscopy programs. (!64)
- Added pylintrc configuration file. (!55)
- Added repetitions property to Schedule. (!56)
- Added Acquisition Protocols. (!51)
- Hotfix for filename sanitization pulsar backend. (!61)
- Pulsar backend function sanitization. (!60)
- Potential fix time-out pulsar. (!58)
- Updated Pulsar backend version to v0.2.3.. (!57)
- Fixed datadir related bugs. (!54)
- Added Station implementation. (!52)
- Pulsar backend v0.2.2 check. (!48)
- Fix for issue with acq delay. (!45)
- Fix for issue #52. (!44)
- Add artificial detuning to Ramsey schedule (!120)
- Added support for the Qblox Pulsar QCM-RF/QRM-RF devices (!158)

## 0.2.0 Hybrid pulse- gate-level control model (2021-01-14)

- Major refactor of the scheduler resource code enabling hybrid pulse- gate-level control.
- Moved quantify_scheduler.types.Resource class to a separate quantify_scheduler.resources module.
- Adds a BasebandClockResource class within the newly created quantify_scheduler.resources module.
- Moved QRM and QCM related classes to the quantify_scheduler.backends.pulsar_backend module.
- In quantify_scheduler.compilation, rename of function '\_determine_absolute_timing' to 'determine_absolute_timing'. Argument changed from clock_unit to time_unit.
- In quantify_scheduler.compilation, rename of function '\_add_pulse_information_transmon' to 'add_pulse_information_transmon'.
- Added ramp waveform in quantify_scheduler.waveforms.
- Added schemas for operation and transmon_cfg.
- Added a basic hybrid visualisation for pulses using new addressing scheme.
- Operations check whether an operation is a valid gate or pulse.
- Refactor of visualization module. Moved quantify_scheduler.backends.visualization to quantify_scheduler.visualization module. Expect code breaking reorganization and changes to function names.
- Pulsar backend version now checks for QCM and QRM drivers version 0.1.2.

### Merged branches and closed issues

- fix(pulse_scheme): Add tickformatstops for x-axis using SI-unit 'seconds'. Closes #39. (!39)
- Resolve "y-axis label is broken in plotly visualization after resources-refactor". Closes #45. (!38)
- Resources refactor (!28, !29, !30)
- Hybrid visualisation for pulses and circuit gate operations. Closes #22 and #6. (!27)
- Support Pulsar parameterisation from scheduler. Support feature for #29. (!2)
- Operation properties to check if an operation is a valid gate or pulse. Closes #28 (!25)
- Visualisation refactor. Closes #26. (!22)
- Windows job (!20)
- Changed Pulsar backend version check from 0.1.1 to 0.1.2. (!21)

## 0.1.0 (2020-10-21)

- Refactored scheduler functionality from quantify-core into quantify-scheduler
- Support for modifying Pulsar params via the sequencer #54 (!2)
- Simplification of compilation through `qcompile` (!1)
- Qubit resources can be parameters of gates #11 (!4)
- Circuit diagram visualization of operations without no pulse info raises exception #5 (!5)
- Pulsar backend verifies driver and firmware versions of hardware #14 (!6)
- Sequencer renamed to scheduler #15 (!7)
- Documentation update to reflect refactor #8 (!8)
- Refactor circuit diagram to be more usable !10 (relates to #6)
- Unify API docstrings to adhere to NumpyDocstring format !11
- Changes to addressing of where a pulse is played !9 (#10)
- Renamed doc -docs folder for consistency #18 (!12)
- Moved test folder outside of project #19 (!14)
- Add copyright notices and cleanup documenation #21 (!13)
- Add installation tip for plotly dependency in combination with jupyter #24 (!15)

```{note}
- \# denotes a closed issue.
- ! denotes a merge request.
```<|MERGE_RESOLUTION|>--- conflicted
+++ resolved
@@ -36,11 +36,9 @@
 - Operations, Qblox backend - Introduce the `VoltageOffset` operation, for use in the `StitchedPulse`, and modify the compilation steps to compile this operation (!588).
 - Documentation - Fix documentation generation warnings and errors (!658)
 - Documentation - Acquisition data format in user guide (!646)
-<<<<<<< HEAD
 - Tests - Qblox acquisition testcases with dummy data (!654)
-=======
-- Deprecation - Deprecated code that had been scheduled to be removed prior to version 0.12 has been removed. The deprecated code suggestions have been updated (!667).
->>>>>>> b4ae7786
+- Deprecation - Deprecated code that had been scheduled to be removed after version 0.12 has been removed. The deprecated code suggestions have been updated (!667).
+
 
 ## 0.12.3 (2023-03-09)
 
