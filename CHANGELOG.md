# Changelog

## Unreleased

### Breaking changes
- Qblox ICCs - Replace `"acq_mapping"` by `"trace_acq_channel"` in the compiled schedule (!515)

### Merged branches and closed issues
- Acquisition - Data obtained with TriggerCount acquisition is formatted correctly (!530).
- Acquisition - Follow-up for !530: Fix wrong assumption in input format (!564).
- NV centers - Dark ESR schedule combining all prior operations (!527)
- NV centers - `BasicElectronicNVElement` parameters accept physics-motivated values (!551)
- Documentation - Sphinx build now compatible with qcodes==0.36.0 (!552)
- Compilation - Can optionally provide a `QuantumDevice` to `QuantifyCompiler`. This will be used as default `CompilationConfig` in `QuantifyCompiler.compile()` (!535)
- NV centers - Avoid python warning when parsing docstring in nv_element (!562)
- QuantumDevice - `BasicTransmonElement` can now be serialized to json string and deserialized via ``__getstate__/__init__`` (!510)
<<<<<<< HEAD
- Qblox Backend - added method for gain configuration, overriding gain now raises ValueError (!533)
=======
- Deprecation - Refactored tests to remove deprecated `qcompile`, refactored to `SerialCompiler` (!529, #368)
>>>>>>> 5f616ff1

## 0.10.1 (2022-12-20)

For help in migrating from deprecated methods, see [Quantify Deprecated Code Suggestions](examples/deprecated.md).

### Merged branches and closed issues

- Compilation - Reinstate `add_pulse_information_transmon` device compilation backend (removed in !526) (!557)
- Qblox backend - Drop no key `"distortion_corrections"` supplied log message level to debug (!560)

## 0.10.0 (2022-12-15)

### Breaking changes

- Deprecation - `add_pulse_information_transmon` is removed and `device_config` must now be of type `DeviceCompilationConfig` (!526)
- Qblox backend - Strictly requires v0.8.x of the `qblox-instruments` package (!512)
- Qblox backend, Operations - The phase of the measurement clock is set to zero at the start of each measurement by default (!434, #296)
- Qblox backend - `QRMAcquisitionManager` now truncates returned acquisitions to actual lengths (!478)
- Qblox backend - `mix_lo` flag now specifies if IQ mixing should be applied to LO (!482)
- Operations - ShiftClockPhase now uses `phase_shift` as keyword instead of `phase` (!434)

### Merged branches and closed issues
- Deprecation - Removed dependencies on deprecated code from tests and production code (!526)
- Deprecation - Replaced `DeprecationWarning`s with `FutureWarning`s so they are shown to end-users by default (!536, counterpart to quantify-core!411)
- Visualization - Show clock name in plotly pulse diagram (!547)
- Documentation - Instrument naming requirements in qblox hardware config (!531)
- Documentation - Make class `__init__` docstring visible on Sphinx (!541, #314)
- Documentation - Improve parameter documentation for DeviceElements (!493)
- Documentation - Building sphinx documentation will now raise an error if one of the code cells fails to run (!514)
- Gate Library - Added Deprecation Warning for `acq_channel` Keyword in Measure (!491)
- Git - Changed git merge strategy to "union" for CHANGELOG.md and AUTHORS.md to reduce amount of merge conflicts (!495)
- Instrument Coordinator - Check if a parameter cache is valid before lazy setting (!505, #351)
- Instrument Coordinator - Changed argument of `GenericInstrumentCoordinatorComponent` from `name` to `instrument_reference`. (!497)
- NV centers - First operation `SpectroscopyOperation` with compilation for Qblox hardware (!471)
- NV centers - `Reset` operation with compilation for Qblox hardware (!485)
- NV centers - `Measure` operation using TriggerCount acquisition; only device compilation so far (!490)
- NV centers - `ChargeReset` operation only device compilation so far (!496)
- NV centers - `CRCount` operation using TriggerCount acquisition; only device compilation so far (!502)
- Qblox backend - Introduce `"sequence_to_file"` param in qblox hardware config to allow skipping writing sequence json files to disk (#108, !438)
- Qblox backend - Minor adjustments to `NcoPhaseShiftStrategy` to make compilation of `ShiftClockPhase` compatible with qblox-instruments==0.8.0 (!481)
- Qblox backend - `QbloxInstrumentCoordinatorComponentBase` accepts both `InstrumentModule` and `InstrumentChannel` as instrument reference to cluster module (!508)
- Qblox backend - Explicit error message when trying to do acquisitions on a QCM (!519)
- Qblox backend - Renamed `output_mode` to `io_mode` in `get_operation_strategy` (!497)
- Instrument Coordinator - Changed argument of `GenericInstrumentCoordinatorComponent` from `name` to `instrument_reference`. (!497)
- Deprecation - Removed dependencies on deprecated code from tests and production code (!526)
- Deprecation - Replaced `DeprecationWarning`s with `FutureWarning`s so they are shown to end-users by default (!536, counterpart to quantify-core!411)
- Qblox backend - Added `TriggerCountAcquisitionStrategy` to acquisitions, generating the Q1ASM commands. (!540)
- Documentation - Make class `__init__` docstring visible on Sphinx (!541, #314)
- Deprecation - Remove code and test dependencies on deprecated `data` keyword in `Operations` (!545, #381)
- Tests - Refactored tests to remove duplicated `temp_dir` setup, and only use `tmp_test_data_dir` fixture (#370,  !525)
- Tests - Update tests to use `mock_setup_basic_transmon_with_standard_params` where needed (#369, !522)
- Tests - Tests refactoring, move to `mock_setup_basic_transmon_with_standard_params` and replace `qcompile` by `SerialCompiler` (!516)
- Updated pulse_diagram_matplotlib to be compatible with future quantify-core release (!517) 
- Validation - Replaced most of the asserts with raising proper exceptions so that they are raised in production environment too (#342, !499)

## 0.9.0 (2022-10-06)

### Breaking changes

- Deprecated methods removed:
  - `QuantumDevice`
    - `components` -> `elements`
    - `get_component` -> `get_element`
    - `add_component` -> `add_element`
    - `remove_component` -> `remove_element`
  - `ScheduleBase`
    - `plot_circuit_diagram_mpl` -> `plot_circuit_diagram`
    - `plot_pulse_diagram_mpl` -> `plot_pulse_diagram`  
- Compilation - Compilation is now a graph. (#305, !407)
- Operations - Allow moving to `qcodes` >=0.34 (#300, !473)
    - Disallow `"_"` in `DeviceElement` names to comply with qcodes version 0.34
    - Enforces `"_"` as the separator between device elements in `Edge` names
    - Note: We are still on `qcodes` 0.33 due to pin in `quantify-core` package requirements
- Operations, Resources, and Schedulables - Deprecate the use of the `data` argument (!455)
- Qblox ICCs - Hotfix for storing scope acquisition (broken by !432) (!470)
- Qblox ICCs - Only activate markers and LOs of used outputs to prevent noise (!474)

### Merged branches and closed issues

- Docs - Support for `myst-nb` added (#301, !407)
- Docs - Sources are converted from restructured text format to MyST markdown. (!452)
- Docs - Add pin on `nbclient<0.6` for Read-the-Docs to build; Remove various old temp requirement pins (!477)
- Docs - Added documentation and unit tests for the Rxy, X, X90, Y and Y90 unitaries (#349)
- Gettables - Added a `ProfiledScheduleGettable` for profiling execution times of schedule steps. (!420, !469)
  - Please note: Setup in need of refactoring so interface is subject to change (see #320)
- Instrument Coordinator - Small fix for `search_settable_param` when scheduler is searching for qcodes parameters (!461)
- JSON utilities - Remove `repr` based serialization/deserialization methods (!445, #248)
- JSON utilities - Extend the capabilities of the ``__getstate__/__setstate__`` json serializer (!445, #248)
- Qblox ICCs - Added input/output gain/attenuation configurable hardware parameter (!458)
- Structure - Pydantic-based model is now used to validate latency corrections. (!467, #333)
- Zhinst backend - Raise a more understandable exception when compiling an acquisition with larger than allowed duration (!407).

## 0.8.0 Support for two qubit operations and basic CZ-gate implementation (2022-08-10)

### Breaking changes

- Operations - Pin `qcodes` package to \<0.34.0 due to breaking `Edge` naming (#300, !409)
- Qblox backend - Sequencers are now dynamically allocated. The hardware config file schema was changed. (!328)
    - For each instrument, the config now contains a `portclock_configs` entry, a list with a dictionary of settings per port-clock combination
    - See <https://quantify-quantify-scheduler.readthedocs-hosted.com/en/0.8.0/tutorials/qblox/recent.html>
- Qblox backend - Strictly requires v0.7.x of the `qblox-instruments` package (!449)
- Zhinst backend - Strictly requires v21.8.20515 of the `zhinst` package (!387)

### Merged branches and closed issues

- Compilation - Added `acq_protocol` optional parameter to the `Measure` gate. (!386)
- Compilation - Call `determine_absolute_timing` in `qcompile` when no `device_cfg` supplied. (!436)
- Compilation - Decrease test usage of deprecated transmon_test_config.json / add_pulse_information_transmon (!450)
- DRAG Pulse - Removed an extra G_amp factor from the Q component (derivative pulse). (#298, !406)
- Docs - Fix API reference pages on read-the-docs (#303, !413)
- Docs - Pin sphinx to 5.0.2 due to crash in napoleon (!437)
- Docs - Unpin sphinx >=5.1.1 (!445)
- Docs - Fix jsonschemas not rendered on read-the-docs (!448)
- Docs - Clarify port and clock concepts (!431)
- Docs - New scheduler tutorials: Schedules and Pulses; Compiling to Hardware; Operations and Qubits (!336, !439)
- Gettables - Added `generate_diagnostics_report` method to save the internal state of `ScheduleGettable` to a zip-file. (!408)
- Helpers - Moved `MockLocalOscillator` definition from tests to `helpers.mock_instruments.MockLocalOscillator` (!392, !336).
- JSON utilities - Add JSON serialization/deserialization methods based on `__getstate__`/`__setstate__` (!444)
- Operations - Added a `symmetric` key in the `gate_info` to flag symmetric operations. (!389)
- Operations - Introduce basic CZ-gate via `CompositeSquareEdge` (utilizing `quantify_scheduler.operations.pulse_factories.composite_square_pulse`) (!411)
    - Replaces the incomplete `SuddenNetZeroEdge` basic CZ-gate implementation
- Operations - Rxy theta rotations now fall into the domain of \[-180 to 180) degrees. (!433)
- QuantumDevice - Added implementation for `edges` in the quantum device config in order to support two qubit operations. (!389)
    - The `Edge` has been added as an abstract base class for edges to be added to a device.
- Qblox backend - Only add clocks to the schedule that are actually being used, avoids trying to assign frequencies for unused clocks (#278, !371)
- Qblox backend - Fix for supplying negative NCO phase (!393)
- Qblox backend - Fix compilation of ShiftClockPhase (!404, broken by merge of !328)
- Qblox backend - Fix for outputting signals on even output paths of qblox hardware in real_output_x mode (!397)
- Qblox backend - Make Qblox backend compatible with generic downconverter values in hardware_config (!418)
- Qblox backend - Fix for 90 degree phase shift on even output paths as a result of the !397 hotfix. (!412)
- Qblox backend - Fix cluster compatibility when converting old hwconfig to new specs (!419)
- Qblox backend - Latency corrections must now be defined in top layer of hw config (!400)
- Qblox backend - Fix combination of cluster and latency corrections when converting hw_configs to new specs  (!417)
- Qblox backend - Fix handling of composite pulses (#299, !411)
- Qblox backend - Implementation of distortion correction (#285, !388)
- Qblox backend - Fix incompatibility of distortion_correction parameters as numpy arrays (!426)
- Qblox backend - Remove all references to the inactive `line_gain_db` param (!435)
- Qblox ICCs - Fix for setting `scope_acq_sequencer_select` for QRM and QRM-RF (!432, !441)
- Qblox ICCs - Fix `ClusterComponent.prepare` mutating the schedule (!443)
- Schedules - Revert rename of `trace_schedule` done in !432 and rename new schedule using gates to `trace_schedule_circuit_layer` (!442)
- Schedules - Make `AcquisitionMetadata` a serializable class (!446)

## 0.7.0 Support for qblox-instruments v0.6.0, new BasicTransmonElement, change for triggers in Zhinst backend (2022-04-11)

### Breaking changes

- Qblox ICCs - Updated Qblox components for using the new unified-style qblox driver (see <https://gitlab.com/quantify-os/quantify-scheduler/-/wikis/Qblox-ICCs:-Interface-changes-in-using-qblox-instruments-v0.6.0>) (!377).
- Qblox backend - Strictly requires v0.6.0 of the qblox-instruments package (!377).
- Zhinst backend - Hardware config for the devices. Replaced keyword "triggers" to "trigger", and the value type from `List[int]` to `int`. E.g. old style, `"triggers": [2]`, new style, `"trigger": 2` (#264, !372).

### Merged branches and closed issues

- QuantumDevice - The `DeviceElement` has been added as an abstract base class for elements to be added to a device (#148, !374).
- QuantumDevice - The `BasicTransmonElement` has been added that generates a device config in a more structured manner (#246, !374).
- QuantumDevice - Fixed a bug in the `BasicTransmonElement` where operations had clock-frequencies (`float`) specified instead of clocks (`str`) (!379).
- QuantumDevice - The `TransmonElement` will be deprecated after version 0.8 (!374).

## 0.6.0 Full support for multiplexed readout, transmon element update, fixes to backends (2022-03-10)

### Breaking changes

- Compilation - Deprecated `add_pulse_information_transmon` in favor of `compilation.backends.circuit_to_device.compile_circuit_to_device` (#64, #67, !339).
- Compilation - attempting compilation with missing values in the `DeviceCompilationConfig` configuration will now raise validation errors. Be sure to set initial values when generating a config using the `QuantumDevice` object (!339)
- Compilation - Device compile making use of `.compile_circuit_to_device` no longer modifies the input schedule (#249, !339).
- Compilation - When specifying multiple timing constraints for a schedulable, the constraint specifying the latest time determines the absolute time of the shedulable (!309)
- Gettables - `ScheduleGettableSingleChannel` renamed to `ScheduleGettable` as it now supports multiple acquisition channels (!299).
- Hardware config - Removed the need for a `ic_` prefix from the hardware config (!312).
- Instrument Coordinator - IC now adds a `GenericInstrumentCoordinatorComponent` to itself on instantiation by default (!350)
- Instrument Coordinator - IC stop function has an `allow_failure` parameter which allows IC components attached to it to fail to stop with warning instead of raising errors. Allows for situations when some components cannot have a stop instruction sent before the prepare stage. (!359)
- Operations - The internal behavior of how acquisition channels and acquisition indices are configured in the `Measure` operation has changed slightly. See #262 for details. (!339).
- Operations - Added "operation_type" key to the schema. (!345)
- Structure - `Schedule.timing_constraints` has been renamed to `Schedule.schedulables`. It now points to a dictionary of schedulables rather than a list of dicts. (!309)
- Structure - Pydantic-based model is now used for the data structures. (!341)
- Visualization - Deprecated `plot_circuit_diagram_mpl` and `plot_pulse_diagram_mpl` in `ScheduleBase` in favour of `plot_circuit_diagram` and `plot_pulse_diagram` (!313)
- Qblox backend - Strictly requires v0.5.4 of the qblox-instruments package (!314)
- Zhinst backend - Due to !312, the csv files used to upload the waveforms to the UHFQA no longer use the `ic_` prefix in their filenames. (!334)
- Zhinst backend - Fixes bug when doing SSRO experiments. No more duplicated shots. Adds support for BinMode.APPEND during compilation. (#276, !358)
- Zhinst backend - Removed `latency` and `line_trigger_delay` keys in the channels of the devices for the Zhinst hardware config. (!363)
- Zhinst backend - Added `latency_corrections` main entry in the Zhinst hardware config for latency corrections on a port-clock combination basis. (!363)

### Merged branches and closed issues

- Compilation - Added a new compilation backend `compilation.backends.circuit_to_device.compile_circuit_to_device` for the quantum-circuit to quantum-device layer (#64, #67, !339).
- Compilation - Fixed `add_pulse_information_transmon` when using "Trace" acquisition mode (!300)
- Compilation - Fixed the deprecation warnings from pandas `DataFrame.append`. (!347)
- Docs - Pinning qcodes package to \<0.32.0 due to Read the Docs API reference failure (!361)
- Gettables - `ScheduleGettable` now first stops all instruments in IC during initialization (!324)
- Schedules - Adds a multiplexing verification schedule. (!329)
- Operations - Sudden Net Zero from Negirneac 2021 added to the `pulse_library` (!339)
- Operations - Docstrings for the X90, X, Y90, Y, and Rxy gate unitary have been aligned with literature. (#261, !305)
- Operations - Adds an optional "data" argument to staircase pulse. (!335)
- Pulse library - Added `ShiftClockPhase` operation that can be used to shift the phase of a clock during execution of a `Schedule` (!346)
- Pulse library - Added a numerically defined pulse. (!157)
- QuantumDevice - Unknown values are initialized as `float('nan')` (#274, !356)
- TransmonElement - Corrected the motzoi parameter range validator. (!351)
- Visualization - Adds visualisation of acquisitions to plotly pulse diagrams (!304)
- Visualization - Add `plot_pulse_diagram` and `plot_circuit_diagram` to schedule for easier method names, and enable plotly visualization directly from `ScheduleBase` (!313)
- Utilities - Migrates the utilities from quantify-core. (!357)
- Generic ICC - Adds support for nested parameters. (!330)
- Qblox ICCs - Stop now disables sync on all sequencers to prevent hanging during next run, where it gets re-enabled if needed (!324)
- Qblox ICCs - `_QRMAcquisitionManager._get_scope_data` now has correct return type (#232, !300)
- Qblox ICCs - Fixed bug where QRM scope mode sequencer does not get set correctly (!342)
- Qblox ICCs - Fixed reference source cluster issue when it is not being set correctly. (!323)
- Qblox backend - NCO phase now gets reset every averaging loop (!337)
- Qblox backend - Enables RF output switch at the start of a program. (!344)
- Qblox backend - Added logic for changing the NCO phase during execution of a `Schedule` (!346)
- Qblox backend - Added ability to correct for latency by delaying program execution on a per sequencer basis (!325)
- Qblox backend - Compilation with local oscillators changed to work with generic instrument coordinator components (!306)
- Qblox backend - Refactored operation handling and greatly increased test coverage (!301).
- Qblox backend - Made max duration of wait instructions (!319).
- Qblox backend - Fixed an issue with the downconverter frequency correction. (!318)
- Qblox backend - Temporary fix for a floating point rounding error when calculating the length of pulses. (#284, !365)
- Zhinst backend - Fixed the ZI resolver return typehint. (!307)
- Zhinst backend - Fixed an issue when compiling seqc programs for multiple sequencers end up overwriting the first sequencer. (!340, #260)

## 0.5.2 Fixes to backends, and other incremental fixes  (2021-12-08)

### Breaking changes

- Dependency on `jsonschema` has been replaced with `fastjsonschema`. (!284, !293)
- Zhinst hardware config json schema has changed. See the example schema. (!283)
- In `hardware_compile` function, the `hardware_map` is changed to `hardware_cfg` parameter. (!279)
- Remove enum tools dependency (!270)

### Merged branches and closed issues

- Compilation - The `determine_absolute_scheduling` function now sorts the list of labels in the timing constraints, and then a binary search (via `np.searchsorted`) is applied. (!272, !274)
- Compilation - Make `device_cfg` an optional argument of qcompile(!281)
- Compilation - renamed the hardware_mapping argument of qcompile into hardware_cfg (#165, !279)
- Compilation - Introduced the hardware_compile function to perform the hardware compilation returning a CompiledSchedule (#224, !279)
- Docs - Updating user guide to mention correctly the QuantumDevice and ScheduleGettable(s) available. (!209)
- Infrastructure - Adds rich package in the requirements since tutorials use it. (!276)
- Operations - The `locate` function now uses the `functools.lru_cache` to cache the result (only for python >= 3.8). For python 3.7, behaviour remains the same.  (!273, !275)
- Operations - Resolved a minor issue where identical Rxy rotations (for angles >360) would be treated as separate operations in a schedule (!263)
- Visualization - Adds a function `plot_acquisition_operations` which together with the new `AcquisitionOperation` class will help highlight acquisition pulses in the pulse diagrams. (!271, !277)
- Zhinst backend - Large parts of the Zhinst backend have been rewritten. This should resolve a range of issues. (!263)
    - Calculation of the timelines for different operations now makes using of a timing table, improving code readability and debugability.
    - Timing issues related to triggering should be resolved (#218)
    - The backend can now always use the same hardware configuration file (#214)
    - Acquisition is now done using the StartQA instruction (#213)
    - error handling in the Zhinst backend has been improved catching several exceptions at compile time of the schedule instead of manifesting in unexpected results during runtime.
    - Local oscillators through the ZI backend uses the GenericInstrumentCoordinatorComponent. Configures other parameters other than frequency. (!283, #204)
- Qblox backend - only check major and minor version when checking compatibility with the qblox_instruments package (!290)
    - Added support for the Qblox Downconverter (!297)
    - Added workaround for staircase_amplitude. (!292)
    - Fix looped acquisition integration time, fix acquire index offset by one (!291)
    - Qblox instruments version == 0.5.3 (!289)
    - Fix sequencer_sync_en not being reset in the qblox instrument coordinator component. (!285)
    - Fix rounding of time to samples in qblox backend (!282)
    - Fix pulse stitching at zero amplitude. (!280)
    - Allow instruction generated staircase with modulation (!278)
- Utilities - Improve JSON validation speed (!284)
- Utilities - Improve operation deserialization speed (!273)
- Bugfix - For calculating the pulse area, the mathematical area is used instead of area of sampled pulse. (!242, !286)
- Bugfix - Fix for plot window operations (!294)

## 0.5.1 Incremental fixes, refactoring, and addition of convenience methods and classes (2021-11-11)

### Breaking changes

- InstrumentCoordinator - `last_schedule` is now a property (!252).
- Structure - We have refactored the Operation and Schedule classes out of the types module and moved the different operation libraries (acquisition_library, gate_library, and pulse_library) (#217, !256).
    - `quantify_scheduler.types.Operation` -> `quantify_scheduler.operations.operation.Operation`, the import `quantify_scheduler.Operation` still works.
    - `quantify_scheduler.types.Schedule` -> `quantify_scheduler.schedules.schedule.Schedule`, the import `quantify_scheduler.Schedule` still works.
    - `quantify_scheduler.types.CompiledSchedule` -> `quantify_scheduler.schedules.schedule.CompiledSchedule`
    - `quantify_scheduler.types.ScheduleBase` -> `quantify_scheduler.schedules.schedule.ScheduleBase`
    - `quantify_scheduler.types.AcquisitionMetadata` -> `quantify_scheduler.schedules.schedule.AcquisitionMetadata`
    - `quantify_scheduler.acquisition_library` -> `quantify_scheduler.operations.acquisition_library`
    - `quantify_scheduler.gate_library` -> `quantify_scheduler.operations.gate_library`
    - `quantify_scheduler.pulse_library` -> `quantify_scheduler.operations.pulse_library`

### Merged branches and closed issues

- Control - Add option to set output port in heterodyne_spec_sched (!262)
- Control - Expand SingleChannelScheduleGettable to support trace acquisitions (!248)
- Control - Update create_dc_compensation_pulse behaviour and docstring. (!244)
- Control - Refactor ScheduleGettableSingleChannel (!240, !249)
- Control - Reduce the default init_duration of spectroscopy schedules (!237)
- Generic ICC - Added a GenericInstrumentCoordinatorComponent. (!267)
- ICCs - InstrumentCoordinatorComponentBase now has a `force_set_parameter` as a ManualParameter to enable the user to switch the lazy_set behaviour when setting parameters of the instruments connected to the InstrumentCoordinatorComponent. (!267)
- Qblox ICCs - Adds a lazy_set behaviour by default when setting parameters with the same value to an instrument connected to the Qblox ICC. (!230)
- Visualization - made matplotlib schedule visualization methods accessible as methods `plot_circuit_diagram_mpl` and `plot_pulse_diagram_mpl` of the `Schedule` class (!253)
- Visualization - resolved a bug where a schedule was modified when drawing a circuit diagram (#197, !250)
- Visualization - Add support for window operation to transmon backend (!245)
- Infrastructure - Fix and enhance pre-commit + add to CI (!257, !265)
- Infrastructure - Added prospector config file for CI. (!261)
- Bugfix - Removed redundant `determine_absolute_timing` step in `qcompile`. (!259)
- Bugfix - Ramp pulse sampling utilizing `np.linspace` behaviour changed. (!258)
- Docs - Adds the new Quantify logo similar to quantify_core. (!266)
- Docs - Enhance documentation of public API for reimported modules \[imports aliases\] (!254)
- Docs - Fixes the funcparserlib error in rtd. (!251)
- Docs - Updated Qblox backend docs to include the new features. (!247)

## 0.5.0 Expanded feature sets hardware compilation backends (2021-10-25)

### Breaking changes

- The `schedules.timedomain_schedules.allxy_sched` function no longer accepts the string "All" as an argument to the `element_select_idx` keyword.
- The `QuantumDevice.cfg_nr_averages` parameter was renamed to `QuantumDevice.cfg_sched_repetitions`
- The call signature of `gettables.ScheduleVectorAcqGettable` has been renamed to `gettables.ScheduleGettableSingleChannel`, and the call signature has been updated according to #36 to no longer accept several keyword arguments.
- Qblox Backend - The NCO phase is now reset at the start of a program (!213).
- Qblox Backend - Compilation now requires qblox_instruments version 0.5.0, 0.5.1 or 0.5.2 (!214, !221).

### Merged branches and closed issues

- Compilation - Added the ability to specify the BinMode at the quantum-circuit layer (#183, !180).
- Compilation - qcompile no longer modifies schedules (#102, !178).
- Control - Added a first version of the QuantumDevice object (#148, !180).
- Control - A single-qubit ScheduleGettable has been added (#36, !180).
- Docs - Added bibliography with sphinxcontrib-bibtex extension (!171).
- Docs - Fixed missing files in API reference (!176).
- InstrumentCoordinator - CompiledSchedule class added to specify interfaces of InstrumentCoordinator and compilation functions (#174, !177).
- InstrumentCoordinator - CompiledSchedule.last_schedule method added to provide access to last executed schedule (#167, !177).
- Qblox Backend - Added support for qblox_instruments version 0.4.0 (new acquisition path) (!143).
- Qblox Backend - Added support for real time mixer corrections rather than pre-distorting the uploaded waveforms (!192).
- Qblox Backend - Waveforms are now compared using the normalized data array rather than the parameterized description (!182).
- Qblox Backend - Support for append bin mode (#184, !180).
- Qblox Backend - Support for using real value pulses on arbitrary outputs added (!142).
- Qblox Backend - Compilation now supports 6 sequencers for both the QCM as well as the QRM (!142).
- Qblox Backend - Support for a cluster, along with its QCM, QRM, QCM-RF and QRM-RF modules (!164)
- Qblox Backend - Registers are now dynamically allocated during compilation (!195)
- Zhinst backend - No exception is raised when an LO that is in the config is not part of a schedule. (#203, !223)
- Zhinst backend - Instrument coordinator components for ZI will only be configured when the settings used to configure it have changed (#196, !227)
- Zhinst backend - Solved a bug that caused single-sideband demodulation to not be configured correctly when using the UHFQA (!227)
- Zhinst backend - Warnings raised during compilation of seqc programs will no longer raise an exception but will use logging.warning (!227)
- Zhinst backend - resolved a bug where the instrument coordinator cannot write waveforms to the UHFQA if it has never been used before (!227)
- Zhinst backend - resolved a bug where multiple identical measurements in a schedule would result in multiple integration weights being uploaded to the UFHQA (#207, !234)
- Zhinst backend - resolved a bug where the UHFQA would not be triggered properly when executing a schedule with multiple samples (batched mode) (#205, !234)
- Qblox ICCs - Compensated integration time for Qblox QRM IC component (!199).
- Qblox ICCs - Added error handling for error flags given by `get_sequencer_state` (!215)
- QuantumDevice - Added docstrings to the TransmonElement parameters (!216, !218)
- Qblox ICCs - QCoDeS parameters are now only set if they differ from the value in the cache (!230)
- Visualization - Allow user defined axis for plotting circuit diagram (!206)
- Visualization - Adds schedule plotting using matplotlib and a WindowOperation to help visualize pulse diagrams (!225, !232)
- Other - Added method `sample_schedule` to sample a `Schedule` (!212)
- Other - The `RampPulse` has an extra (optional) parameter `offset` (!211)
- Other - Updated existing schedules to make use of the acquisition index (#180, !180).
- Other - Added a function to extract acquisition metadata from a schedule (#179, !180).
- Other - The soft square waveform can now be evaluated with only one datapoint without raising an exception (!235)
- Other - Added a function that generates a square pulse that compensates DC components of a sequence of pulses (!173)

## 0.4.0 InstrumentCoordinator and improvements to backends (2021-08-06)

### Breaking changes

- Change of namespace from quantify.scheduler.\* to quantify_scheduler.\*

### Merged branches and closed issues

- Changes the namespace from quantify.scheduler to quantify_scheduler (!124)
- InstrumentCoordinator - Add is_running property and wait_done method. Closes #133 (!140)
- InstrumentCoordinator - Add instrument coordinator reference parameter to transmon element (!152)
- InstrumentCoordinator - Prefix serialized settings for ZI ControlStack components. (!149)
- InstrumentCoordinator - Refactored ControlStack name to InstrumentCoordinator (!151)
- InstrumentCoordinator - Make use of InstrumentRefParameters (!144)
- InstrumentCoordinator - Add controlstack class (!70)
- InstrumentCoordinator - Add Zurich Instruments InstrumentCoordinatorComponent. (!99)
- InstrumentCoordinator - Add Qblox InstrumentCoordinatorComponent. (!112)
- InstrumentCoordinator - Avoid garbage collection for instrument coordinator components (!162)
- Qblox backend - Removed limit in Qblox backend that keeps the QCM sequencer count at 2 (!135)
- Qblox backend - Restructured compilation using external local oscillators. (!116)
- Qblox backend - Added Chirp and Staircase pulses; and efficient implementation for QD spin qubit experiments (!106)
- Qblox backend - Only run `start_sequencer` on pulsar instruments which have been armed (!156)
- Zhinst backend - Assert current with new sequence program to skip compilation (!131)
- Zhinst backend - Deserialize zhinst settings from JSON to ZISettingsBuilder (!130)
- Zhinst backend - Add waveform mixer skewness corrections (!103)
- Zhinst backend - Add backend option to enable Calibration mode (#103, !123)
- Zhinst backend - Replace weights string array with a numerical array in JSON format (!148)
- Zhinst backend - Add grouping of instrument settings (!133)
- Zhinst backend - Add qcompile tests for the zurich instruments backend (!118)
- Zhinst backend - Add repetitions parameter (!138)
- Zhinst backend - Fixes the bug where the seqc in the datadir is not copied to the webserver location. (!165)
- Fix for circuit diagram plotting failure after pulse scheduling (#157, !163)
- Fixed typo in the gate_info of the Y gate in the gate_library (!155)
- Add artificial detuning in Ramsey Schedule and bug fixes (!120)
- Use individual loggers per python file (!134)
- Recolour draw circuit diagram mpl (!96)
- Fix issues with timedomain schedules (!145)
- Renamed input parameters of quantify_scheduler.schedules.\* functions. (!136)
- Added acquisitions to circuit diagram (!93)
- Add string representations to acquisition protocols of the acquisitions library (!114)
- Transmon element and config generation (!75)
- Rename operation_hash to operation_repr (!122)
- Add types.Schedule from_json conversion (!119)
- Add missing return types (!121)
- Add serialization to Operations (!110)

## 0.3.0 Multiple backends support (2021-05-20)

- Added support for both Qblox and Zurich Instrument backends.
- Added convenience pylintrc configuration file.
- Added examples for timedomain and spectroscopy schedules.

### Breaking changes

- Major refactor of the Qblox backend. (For example, it's now `quantify_core.backends.qblox_backend` instead of the previous `quantify_core.backends.pulsar_backend`)
- Qblox backend requires strictly v0.3.2 of the qblox-instruments package.

### Merged branches and closed issues

- Add mixer skewness corrections helper function. (!102)
- Added Qblox backend support. (!81)
- Compile backend with ZISettingsBuilder. (!87)
- Add vscode IDE config files. (!100)
- Add ZISettingsBuilder class. (!86)
- Added representation to gates in gate library and defined equality operation. (!101)
- Fix/operation duration. Fixes #107. (!89)
- Feat/long pulses fix validators name. (!90)
- Implemented long square pulses unrolling (for waveform-memory-limited devices). (!83)
- Changed Qblox-Instruments version to 0.3.2. (!88)
- Feature: Improve overall zhinst backend timing. (!77)
- Plotly cleanup. (!69)
- Pulsar backend version bump. (!82)
- Added zhinst backend support. (!49)
- Added example timedomain programs. (!71)
- Added example spectroscopy programs. (!64)
- Added pylintrc configuration file. (!55)
- Added repetitions property to Schedule. (!56)
- Added Acquisition Protocols. (!51)
- Hotfix for filename sanitization pulsar backend. (!61)
- Pulsar backend function sanitization. (!60)
- Potential fix time-out pulsar. (!58)
- Updated Pulsar backend version to v0.2.3.. (!57)
- Fixed datadir related bugs. (!54)
- Added Station implementation. (!52)
- Pulsar backend v0.2.2 check. (!48)
- Fix for issue with acq delay. (!45)
- Fix for issue #52. (!44)
- Add artificial detuning to Ramsey schedule (!120)
- Added support for the Qblox Pulsar QCM-RF/QRM-RF devices (!158)

## 0.2.0 Hybrid pulse- gate-level control model (2021-01-14)

- Major refactor of the scheduler resource code enabling hybrid pulse- gate-level control.
- Moved quantify_scheduler.types.Resource class to a separate quantify_scheduler.resources module.
- Adds a BasebandClockResource class within the newly created quantify_scheduler.resources module.
- Moved QRM and QCM related classes to the quantify_scheduler.backends.pulsar_backend module.
- In quantify_scheduler.compilation, rename of function '\_determine_absolute_timing' to 'determine_absolute_timing'. Argument changed from clock_unit to time_unit.
- In quantify_scheduler.compilation, rename of function '\_add_pulse_information_transmon' to 'add_pulse_information_transmon'.
- Added ramp waveform in quantify_scheduler.waveforms.
- Added schemas for operation and transmon_cfg.
- Added a basic hybrid visualisation for pulses using new addressing scheme.
- Operations check whether an operation is a valid gate or pulse.
- Refactor of visualization module. Moved quantify_scheduler.backends.visualization to quantify_scheduler.visualization module. Expect code breaking reorganization and changes to function names.
- Pulsar backend version now checks for QCM and QRM drivers version 0.1.2.

### Merged branches and closed issues

- fix(pulse_scheme): Add tickformatstops for x-axis using SI-unit 'seconds'. Closes #39. (!39)
- Resolve "y-axis label is broken in plotly visualization after resources-refactor". Closes #45. (!38)
- Resources refactor (!28, !29, !30)
- Hybrid visualisation for pulses and circuit gate operations. Closes #22 and #6. (!27)
- Support Pulsar parameterisation from scheduler. Support feature for #29. (!2)
- Operation properties to check if an operation is a valid gate or pulse. Closes #28 (!25)
- Visualisation refactor. Closes #26. (!22)
- Windows job (!20)
- Changed Pulsar backend version check from 0.1.1 to 0.1.2. (!21)

## 0.1.0 (2020-10-21)

- Refactored scheduler functionality from quantify-core into quantify-scheduler
- Support for modifying Pulsar params via the sequencer #54 (!2)
- Simplification of compilation through `qcompile` (!1)
- Qubit resources can be parameters of gates #11 (!4)
- Circuit diagram visualization of operations without no pulse info raises exception #5 (!5)
- Pulsar backend verifies driver and firmware versions of hardware #14 (!6)
- Sequencer renamed to scheduler #15 (!7)
- Documentation update to reflect refactor #8 (!8)
- Refactor circuit diagram to be more usable !10 (relates to #6)
- Unify API docstrings to adhere to NumpyDocstring format !11
- Changes to addressing of where a pulse is played !9 (#10)
- Renamed doc -docs folder for consistency #18 (!12)
- Moved test folder outside of project #19 (!14)
- Add copyright notices and cleanup documenation #21 (!13)
- Add installation tip for plotly dependency in combination with jupyter #24 (!15)

```{note}
- \# denotes a closed issue.
- ! denotes a merge request.
```<|MERGE_RESOLUTION|>--- conflicted
+++ resolved
@@ -14,11 +14,8 @@
 - Compilation - Can optionally provide a `QuantumDevice` to `QuantifyCompiler`. This will be used as default `CompilationConfig` in `QuantifyCompiler.compile()` (!535)
 - NV centers - Avoid python warning when parsing docstring in nv_element (!562)
 - QuantumDevice - `BasicTransmonElement` can now be serialized to json string and deserialized via ``__getstate__/__init__`` (!510)
-<<<<<<< HEAD
 - Qblox Backend - added method for gain configuration, overriding gain now raises ValueError (!533)
-=======
 - Deprecation - Refactored tests to remove deprecated `qcompile`, refactored to `SerialCompiler` (!529, #368)
->>>>>>> 5f616ff1
 
 ## 0.10.1 (2022-12-20)
 
