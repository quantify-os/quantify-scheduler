# Changelog

## Unreleased

### Breaking changes

- Qblox backend - Strictly requires v0.8.x of the `qblox-instruments` package (!512)

### Merged branches and closed issues

- Improve parameter documentation for DeviceElements (!493)
- NV centers - First operation `SpectroscopyOperation` with compilation for Qblox hardware (!471)
- NV centers - `Reset` operation with compilation for Qblox hardware (!485)
- NV centers - `Measure` operation using TriggerCount acquisition; only device compilation so far (!490)
- QBlox backend, Operations - The phase of the measurement clock is set to zero at the start of each measurement by default (!434, #296)
- Operations - ShiftClockPhase now uses `phase_shift` as keyword instead of `phase` (!434)
- Qblox backend - Introduce `"sequence_to_file"` param in qblox hardware config to allow skipping writing sequence json files to disk (#108, !438)
- Gate Library - Added Deprecation Warning for `acq_channel` Keyword in Measure (!491)
- QBlox backend - QRMAcquisitionManager now truncates returned acquisitions to actual lengths (!478)
- QBlox backend - mix_lo flag now specifies if IQ mixing should be applied to LO (!482)
- Git - Changed git merge strategy to "union" for CHANGELOG.md and AUTHORS.md to reduce amount of merge conflicts (!495)
- Qblox backend - Minor adjustments to make compilation compatible with qblox-instruments==0.8.0 (!481)
- Qblox backend - `QbloxInstrumentCoordinatorComponentBase` accepts both `InstrumentModule` and `InstrumentChannel` as instrument reference to cluster module (!508)
- Validation - Replaced most of the asserts with raising proper exceptions so that they are raised in production environment too (#342, !499)
- Qblox backend - Introduce `SetClockFrequency` operation, made possible by qblox-instruments==0.8 (!509)

## 0.9.0 (2022-10-06)

### Breaking changes

- Deprecated methods removed:
  - `QuantumDevice`
    - `components` -> `elements`
    - `get_component` -> `get_element`
    - `add_component` -> `add_element`
    - `remove_component` -> `remove_element`
  - `ScheduleBase`
    - `plot_circuit_diagram_mpl` -> `plot_circuit_diagram`
    - `plot_pulse_diagram_mpl` -> `plot_pulse_diagram`  
- Compilation - Compilation is now a graph. (#305, !407)
- Operations - Allow moving to `qcodes` >=0.34 (#300, !473)
    - Disallow `"_"` in `DeviceElement` names to comply with qcodes version 0.34
    - Enforces `"_"` as the separator between device elements in `Edge` names
    - Note: We are still on `qcodes` 0.33 due to pin in `quantify-core` package requirements
- Operations, Resources, and Schedulables - Deprecate the use of the `data` argument (!455)
- Qblox ICCs - Hotfix for storing scope acquisition (broken by !432) (!470)
- Qblox ICCs - Only activate markers and LOs of used outputs to prevent noise (!474)

### Merged branches and closed issues

- Docs - Support for `myst-nb` added (#301, !407)
- Docs - Sources are converted from restructured text format to MyST markdown. (!452)
- Docs - Add pin on `nbclient<0.6` for Read-the-Docs to build; Remove various old temp requirement pins (!477)
- Docs - Added documentation and unit tests for the Rxy, X, X90, Y and Y90 unitaries (#349)
- Gettables - Added a `ProfiledScheduleGettable` for profiling execution times of schedule steps. (!420, !469)
  - Please note: Setup in need of refactoring so interface is subject to change (see #320)
- Instrument Coordinator - Small fix for `search_settable_param` when scheduler is searching for qcodes parameters (!461)
- JSON utilities - Remove `repr` based serialization/deserialization methods (!445, #248)
- JSON utilities - Extend the capabilities of the ``__getstate__/__setstate__`` json serializer (!445, #248)
- Qblox ICCs - Added input/output gain/attenuation configurable hardware parameter (!458)
- Structure - Pydantic-based model is now used to validate latency corrections. (!467, #333)
- Zhinst backend - Raise a more understandable exception when compiling an acquisition with larger than allowed duration (!407).

<<<<<<< HEAD
<<<<<<< HEAD
- JSON utilities - Remove repr based serialization/deserialization methods (!445, #248)
- JSON utilities - Extend the capabilities of the __getstate__/__setstate__ json serializer (!445, #248)
- QBlox backend - QRMAcquisitionManager now truncates returned acquisitions to actual lengths (!478)

=======
>>>>>>> b3a6fac2
## 0.8.0 Support for two qubit operations and basic CZ-gate implementation (2022-08-10)

### Breaking changes

- Operations - Pin `qcodes` package to \<0.34.0 due to breaking `Edge` naming (#300, !409)
- Qblox backend - Sequencers are now dynamically allocated. The hardware config file schema was changed. (!328)
    - For each instrument, the config now contains a `portclock_configs` entry, a list with a dictionary of settings per port-clock combination
    - See <https://quantify-quantify-scheduler.readthedocs-hosted.com/en/0.8.0/tutorials/qblox/recent.html>
- Qblox backend - Strictly requires v0.7.x of the `qblox-instruments` package (!449)
- Zhinst backend - Strictly requires v21.8.20515 of the `zhinst` package (!387)

### Merged branches and closed issues

- Compilation - Added `acq_protocol` optional parameter to the `Measure` gate. (!386)
- Compilation - Call `determine_absolute_timing` in `qcompile` when no `device_cfg` supplied. (!436)
- Compilation - Decrease test usage of deprecated transmon_test_config.json / add_pulse_information_transmon (!450)
- DRAG Pulse - Removed an extra G_amp factor from the Q component (derivative pulse). (#298, !406)
- Docs - Fix API reference pages on read-the-docs (#303, !413)
- Docs - Pin sphinx to 5.0.2 due to crash in napoleon (!437)
- Docs - Unpin sphinx >=5.1.1 (!445)
- Docs - Fix jsonschemas not rendered on read-the-docs (!448)
- Docs - Clarify port and clock concepts (!431)
- Docs - New scheduler tutorials: Schedules and Pulses; Compiling to Hardware; Operations and Qubits (!336, !439)
- Gettables - Added `generate_diagnostic_report` method to save the internal state of `ScheduleGettable` to a zip-file. (!408)
- Helpers - Moved `MockLocalOscillator` definition from tests to `helpers.mock_instruments.MockLocalOscillator` (!392, !336).
- JSON utilities - Add JSON serialization/deserialization methods based on `__getstate__`/`__setstate__` (!444)
- Operations - Added a `symmetric` key in the `gate_info` to flag symmetric operations. (!389)
- Operations - Introduce basic CZ-gate via `CompositeSquareEdge` (utilizing `quantify_scheduler.operations.pulse_factories.composite_square_pulse`) (!411)
    - Replaces the incomplete `SuddenNetZeroEdge` basic CZ-gate implementation
- Operations - Rxy theta rotations now fall into the domain of \[-180 to 180) degrees. (!433)
- QuantumDevice - Added implementation for `edges` in the quantum device config in order to support two qubit operations. (!389)
    - The `Edge` has been added as an abstract base class for edges to be added to a device.
- Qblox backend - Only add clocks to the schedule that are actually being used, avoids trying to assign frequencies for unused clocks (#278, !371)
- Qblox backend - Fix for supplying negative NCO phase (!393)
- Qblox backend - Fix compilation of ShiftClockPhase (!404, broken by merge of !328)
- Qblox backend - Fix for outputting signals on even output paths of qblox hardware in real_output_x mode (!397)
- Qblox backend - Make Qblox backend compatible with generic downconverter values in hardware_config (!418)
- Qblox backend - Fix for 90 degree phase shift on even output paths as a result of the !397 hotfix. (!412)
- Qblox backend - Fix cluster compatibility when converting old hwconfig to new specs (!419)
- Qblox backend - Latency corrections must now be defined in top layer of hw config (!400)
- Qblox backend - Fix combination of cluster and latency corrections when converting hw_configs to new specs  (!417)
- Qblox backend - Fix handling of composite pulses (#299, !411)
- Qblox backend - Implementation of distortion correction (#285, !388)
- Qblox backend - Fix incompatibility of distortion_correction parameters as numpy arrays (!426)
- Qblox backend - Remove all references to the inactive `line_gain_db` param (!435)
- Qblox ICCs - Fix for setting `scope_acq_sequencer_select` for QRM and QRM-RF (!432, !441)
- Qblox ICCs - Fix `ClusterComponent.prepare` mutating the schedule (!443)
- Schedules - Revert rename of `trace_schedule` done in !432 and rename new schedule using gates to `trace_schedule_circuit_layer` (!442)
- Schedules - Make `AcquisitionMetadata` a serializable class (!446)

## 0.7.0 Support for qblox-instruments v0.6.0, new BasicTransmonElement, change for triggers in Zhinst backend (2022-04-11)

### Breaking changes

- Qblox ICCs - Updated Qblox components for using the new unified-style qblox driver (see <https://gitlab.com/quantify-os/quantify-scheduler/-/wikis/Qblox-ICCs:-Interface-changes-in-using-qblox-instruments-v0.6.0>) (!377).
- Qblox backend - Strictly requires v0.6.0 of the qblox-instruments package (!377).
- Zhinst backend - Hardware config for the devices. Replaced keyword "triggers" to "trigger", and the value type from `List[int]` to `int`. E.g. old style, `"triggers": [2]`, new style, `"trigger": 2` (#264, !372).

### Merged branches and closed issues

- QuantumDevice - The `DeviceElement` has been added as an abstract base class for elements to be added to a device (#148, !374).
- QuantumDevice - The `BasicTransmonElement` has been added that generates a device config in a more structured manner (#246, !374).
- QuantumDevice - Fixed a bug in the `BasicTransmonElement` where operations had clock-frequencies (`float`) specified instead of clocks (`str`) (!379).
- QuantumDevice - The `TransmonElement` will be deprecated after version 0.8 (!374).

## 0.6.0 Full support for multiplexed readout, transmon element update, fixes to backends (2022-03-10)

### Breaking changes

- Compilation - Deprecated `add_pulse_information_transmon` in favor of `compilation.backends.circuit_to_device.compile_circuit_to_device` (#64, #67, !339).
- Compilation - attempting compilation with missing values in the `DeviceCompilationConfig` configuration will now raise validation errors. Be sure to set initial values when generating a config using the `QuantumDevice` object (!339)
- Compilation - Device compile making use of `.compile_circuit_to_device` no longer modifies the input schedule (#249, !339).
- Compilation - When specifying multiple timing constraints for a schedulable, the constraint specifying the latest time determines the absolute time of the shedulable (!309)
- Gettables - `ScheduleGettableSingleChannel` renamed to `ScheduleGettable` as it now supports multiple acquisition channels (!299).
- Hardware config - Removed the need for a `ic_` prefix from the hardware config (!312).
- Instrument Coordinator - IC now adds a `GenericInstrumentCoordinatorComponent` to itself on instantiation by default (!350)
- Instrument Coordinator - IC stop function has an `allow_failure` parameter which allows IC components attached to it to fail to stop with warning instead of raising errors. Allows for situations when some components cannot have a stop instruction sent before the prepare stage. (!359)
- Operations - The internal behavior of how acquisition channels and acquisition indices are configured in the `Measure` operation has changed slightly. See #262 for details. (!339).
- Operations - Added "operation_type" key to the schema. (!345)
- Structure - `Schedule.timing_constraints` has been renamed to `Schedule.schedulables`. It now points to a dictionary of schedulables rather than a list of dicts. (!309)
- Structure - Pydantic-based model is now used for the data structures. (!341)
- Visualization - Deprecated `plot_circuit_diagram_mpl` and `plot_pulse_diagram_mpl` in `ScheduleBase` in favour of `plot_circuit_diagram` and `plot_pulse_diagram` (!313)
- Qblox backend - Strictly requires v0.5.4 of the qblox-instruments package (!314)
- Zhinst backend - Due to !312, the csv files used to upload the waveforms to the UHFQA no longer use the `ic_` prefix in their filenames. (!334)
- Zhinst backend - Fixes bug when doing SSRO experiments. No more duplicated shots. Adds support for BinMode.APPEND during compilation. (#276, !358)
- Zhinst backend - Removed `latency` and `line_trigger_delay` keys in the channels of the devices for the Zhinst hardware config. (!363)
- Zhinst backend - Added `latency_corrections` main entry in the Zhinst hardware config for latency corrections on a port-clock combination basis. (!363)

### Merged branches and closed issues

- Compilation - Added a new compilation backend `compilation.backends.circuit_to_device.compile_circuit_to_device` for the quantum-circuit to quantum-device layer (#64, #67, !339).
- Compilation - Fixed `add_pulse_information_transmon` when using "Trace" acquisition mode (!300)
- Compilation - Fixed the deprecation warnings from pandas `DataFrame.append`. (!347)
- Docs - Pinning qcodes package to \<0.32.0 due to Read the Docs API reference failure (!361)
- Gettables - `ScheduleGettable` now first stops all instruments in IC during initialization (!324)
- Schedules - Adds a multiplexing verification schedule. (!329)
- Operations - Sudden Net Zero from Negirneac 2021 added to the `pulse_library` (!339)
- Operations - Docstrings for the X90, X, Y90, Y, and Rxy gate unitary have been aligned with literature. (#261, !305)
- Operations - Adds an optional "data" argument to staircase pulse. (!335)
- Pulse library - Added `ShiftClockPhase` operation that can be used to shift the phase of a clock during execution of a `Schedule` (!346)
- Pulse library - Added a numerically defined pulse. (!157)
- QuantumDevice - Unknown values are initialized as `float('nan')` (#274, !356)
- TransmonElement - Corrected the motzoi parameter range validator. (!351)
- Visualization - Adds visualisation of acquisitions to plotly pulse diagrams (!304)
- Visualization - Add `plot_pulse_diagram` and `plot_circuit_diagram` to schedule for easier method names, and enable plotly visualization directly from `ScheduleBase` (!313)
- Utilities - Migrates the utilities from quantify-core. (!357)
- Generic ICC - Adds support for nested parameters. (!330)
- Qblox ICCs - Stop now disables sync on all sequencers to prevent hanging during next run, where it gets re-enabled if needed (!324)
- Qblox ICCs - `_QRMAcquisitionManager._get_scope_data` now has correct return type (#232, !300)
- Qblox ICCs - Fixed bug where QRM scope mode sequencer does not get set correctly (!342)
- Qblox ICCs - Fixed reference source cluster issue when it is not being set correctly. (!323)
- Qblox backend - NCO phase now gets reset every averaging loop (!337)
- Qblox backend - Enables RF output switch at the start of a program. (!344)
- Qblox backend - Added logic for changing the NCO phase during execution of a `Schedule` (!346)
- Qblox backend - Added ability to correct for latency by delaying program execution on a per sequencer basis (!325)
- Qblox backend - Compilation with local oscillators changed to work with generic instrument coordinator components (!306)
- Qblox backend - Refactored operation handling and greatly increased test coverage (!301).
- Qblox backend - Made max duration of wait instructions (!319).
- Qblox backend - Fixed an issue with the downconverter frequency correction. (!318)
- Qblox backend - Temporary fix for a floating point rounding error when calculating the length of pulses. (#284, !365)
- Zhinst backend - Fixed the ZI resolver return typehint. (!307)
- Zhinst backend - Fixed an issue when compiling seqc programs for multiple sequencers end up overwriting the first sequencer. (!340, #260)

## 0.5.2 Fixes to backends, and other incremental fixes  (2021-12-08)

### Breaking changes

- Dependency on `jsonschema` has been replaced with `fastjsonschema`. (!284, !293)
- Zhinst hardware config json schema has changed. See the example schema. (!283)
- In `hardware_compile` function, the `hardware_map` is changed to `hardware_cfg` parameter. (!279)
- Remove enum tools dependency (!270)

### Merged branches and closed issues

- Compilation - The `determine_absolute_scheduling` function now sorts the list of labels in the timing constraints, and then a binary search (via `np.searchsorted`) is applied. (!272, !274)
- Compilation - Make `device_cfg` an optional argument of qcompile(!281)
- Compilation - renamed the hardware_mapping argument of qcompile into hardware_cfg (#165, !279)
- Compilation - Introduced the hardware_compile function to perform the hardware compilation returning a CompiledSchedule (#224, !279)
- Docs - Updating user guide to mention correctly the QuantumDevice and ScheduleGettable(s) available. (!209)
- Infrastructure - Adds rich package in the requirements since tutorials use it. (!276)
- Operations - The `locate` function now uses the `functools.lru_cache` to cache the result (only for python >= 3.8). For python 3.7, behaviour remains the same.  (!273, !275)
- Operations - Resolved a minor issue where identical Rxy rotations (for angles >360) would be treated as separate operations in a schedule (!263)
- Visualization - Adds a function `plot_acquisition_operations` which together with the new `AcquisitionOperation` class will help highlight acquisition pulses in the pulse diagrams. (!271, !277)
- Zhinst backend - Large parts of the Zhinst backend have been rewritten. This should resolve a range of issues. (!263)
    - Calculation of the timelines for different operations now makes using of a timing table, improving code readability and debugability.
    - Timing issues related to triggering should be resolved (#218)
    - The backend can now always use the same hardware configuration file (#214)
    - Acquisition is now done using the StartQA instruction (#213)
    - error handling in the Zhinst backend has been improved catching several exceptions at compile time of the schedule instead of manifesting in unexpected results during runtime.
    - Local oscillators through the ZI backend uses the GenericInstrumentCoordinatorComponent. Configures other parameters other than frequency. (!283, #204)
- Qblox backend - only check major and minor version when checking compatibility with the qblox_instruments package (!290)
    - Added support for the Qblox Downconverter (!297)
    - Added workaround for staircase_amplitude. (!292)
    - Fix looped acquisition integration time, fix acquire index offset by one (!291)
    - Qblox instruments version == 0.5.3 (!289)
    - Fix sequencer_sync_en not being reset in the qblox instrument coordinator component. (!285)
    - Fix rounding of time to samples in qblox backend (!282)
    - Fix pulse stitching at zero amplitude. (!280)
    - Allow instruction generated staircase with modulation (!278)
- Utilities - Improve JSON validation speed (!284)
- Utilities - Improve operation deserialization speed (!273)
- Bugfix - For calculating the pulse area, the mathematical area is used instead of area of sampled pulse. (!242, !286)
- Bugfix - Fix for plot window operations (!294)

## 0.5.1 Incremental fixes, refactoring, and addition of convenience methods and classes (2021-11-11)

### Breaking changes

- InstrumentCoordinator - `last_schedule` is now a property (!252).
- Structure - We have refactored the Operation and Schedule classes out of the types module and moved the different operation libraries (acquisition_library, gate_library, and pulse_library) (#217, !256).
    - `quantify_scheduler.types.Operation` -> `quantify_scheduler.operations.operation.Operation`, the import `quantify_scheduler.Operation` still works.
    - `quantify_scheduler.types.Schedule` -> `quantify_scheduler.schedules.schedule.Schedule`, the import `quantify_scheduler.Schedule` still works.
    - `quantify_scheduler.types.CompiledSchedule` -> `quantify_scheduler.schedules.schedule.CompiledSchedule`
    - `quantify_scheduler.types.ScheduleBase` -> `quantify_scheduler.schedules.schedule.ScheduleBase`
    - `quantify_scheduler.types.AcquisitionMetadata` -> `quantify_scheduler.schedules.schedule.AcquisitionMetadata`
    - `quantify_scheduler.acquisition_library` -> `quantify_scheduler.operations.acquisition_library`
    - `quantify_scheduler.gate_library` -> `quantify_scheduler.operations.gate_library`
    - `quantify_scheduler.pulse_library` -> `quantify_scheduler.operations.pulse_library`

### Merged branches and closed issues

- Control - Add option to set output port in heterodyne_spec_sched (!262)
- Control - Expand SingleChannelScheduleGettable to support trace acquisitions (!248)
- Control - Update create_dc_compensation_pulse behaviour and docstring. (!244)
- Control - Refactor ScheduleGettableSingleChannel (!240, !249)
- Control - Reduce the default init_duration of spectroscopy schedules (!237)
- Generic ICC - Added a GenericInstrumentCoordinatorComponent. (!267)
- ICCs - InstrumentCoordinatorComponentBase now has a `force_set_parameter` as a ManualParameter to enable the user to switch the lazy_set behaviour when setting parameters of the instruments connected to the InstrumentCoordinatorComponent. (!267)
- Qblox ICCs - Adds a lazy_set behaviour by default when setting parameters with the same value to an instrument connected to the Qblox ICC. (!230)
- Visualization - made matplotlib schedule visualization methods accessible as methods `plot_circuit_diagram_mpl` and `plot_pulse_diagram_mpl` of the `Schedule` class (!253)
- Visualization - resolved a bug where a schedule was modified when drawing a circuit diagram (#197, !250)
- Visualization - Add support for window operation to transmon backend (!245)
- Infrastructure - Fix and enhance pre-commit + add to CI (!257, !265)
- Infrastructure - Added prospector config file for CI. (!261)
- Bugfix - Removed redundant `determine_absolute_timing` step in `qcompile`. (!259)
- Bugfix - Ramp pulse sampling utilizing `np.linspace` behaviour changed. (!258)
- Docs - Adds the new Quantify logo similar to quantify_core. (!266)
- Docs - Enhance documentation of public API for reimported modules \[imports aliases\] (!254)
- Docs - Fixes the funcparserlib error in rtd. (!251)
- Docs - Updated Qblox backend docs to include the new features. (!247)

## 0.5.0 Expanded feature sets hardware compilation backends (2021-10-25)

### Breaking changes

- The `schedules.timedomain_schedules.allxy_sched` function no longer accepts the string "All" as an argument to the `element_select_idx` keyword.
- The `QuantumDevice.cfg_nr_averages` parameter was renamed to `QuantumDevice.cfg_sched_repetitions`
- The call signature of `gettables.ScheduleVectorAcqGettable` has been renamed to `gettables.ScheduleGettableSingleChannel`, and the call signature has been updated according to #36 to no longer accept several keyword arguments.
- Qblox Backend - The NCO phase is now reset at the start of a program (!213).
- Qblox Backend - Compilation now requires qblox_instruments version 0.5.0, 0.5.1 or 0.5.2 (!214, !221).

### Merged branches and closed issues

- Compilation - Added the ability to specify the BinMode at the quantum-circuit layer (#183, !180).
- Compilation - qcompile no longer modifies schedules (#102, !178).
- Control - Added a first version of the QuantumDevice object (#148, !180).
- Control - A single-qubit ScheduleGettable has been added (#36, !180).
- Docs - Added bibliography with sphinxcontrib-bibtex extension (!171).
- Docs - Fixed missing files in API reference (!176).
- InstrumentCoordinator - CompiledSchedule class added to specify interfaces of InstrumentCoordinator and compilation functions (#174, !177).
- InstrumentCoordinator - CompiledSchedule.last_schedule method added to provide access to last executed schedule (#167, !177).
- Qblox Backend - Added support for qblox_instruments version 0.4.0 (new acquisition path) (!143).
- Qblox Backend - Added support for real time mixer corrections rather than pre-distorting the uploaded waveforms (!192).
- Qblox Backend - Waveforms are now compared using the normalized data array rather than the parameterized description (!182).
- Qblox Backend - Support for append bin mode (#184, !180).
- Qblox Backend - Support for using real value pulses on arbitrary outputs added (!142).
- Qblox Backend - Compilation now supports 6 sequencers for both the QCM as well as the QRM (!142).
- Qblox Backend - Support for a cluster, along with its QCM, QRM, QCM-RF and QRM-RF modules (!164)
- Qblox Backend - Registers are now dynamically allocated during compilation (!195)
- Zhinst backend - No exception is raised when an LO that is in the config is not part of a schedule. (#203, !223)
- Zhinst backend - Instrument coordinator components for ZI will only be configured when the settings used to configure it have changed (#196, !227)
- Zhinst backend - Solved a bug that caused single-sideband demodulation to not be configured correctly when using the UHFQA (!227)
- Zhinst backend - Warnings raised during compilation of seqc programs will no longer raise an exception but will use logging.warning (!227)
- Zhinst backend - resolved a bug where the instrument coordinator cannot write waveforms to the UHFQA if it has never been used before (!227)
- Zhinst backend - resolved a bug where multiple identical measurements in a schedule would result in multiple integration weights being uploaded to the UFHQA (#207, !234)
- Zhinst backend - resolved a bug where the UHFQA would not be triggered properly when executing a schedule with multiple samples (batched mode) (#205, !234)
- Qblox ICCs - Compensated integration time for Qblox QRM IC component (!199).
- Qblox ICCs - Added error handling for error flags given by `get_sequencer_state` (!215)
- QuantumDevice - Added docstrings to the TransmonElement parameters (!216, !218)
- Qblox ICCs - QCoDeS parameters are now only set if they differ from the value in the cache (!230)
- Visualization - Allow user defined axis for plotting circuit diagram (!206)
- Visualization - Adds schedule plotting using matplotlib and a WindowOperation to help visualize pulse diagrams (!225, !232)
- Other - Added method `sample_schedule` to sample a `Schedule` (!212)
- Other - The `RampPulse` has an extra (optional) parameter `offset` (!211)
- Other - Updated existing schedules to make use of the acquisition index (#180, !180).
- Other - Added a function to extract acquisition metadata from a schedule (#179, !180).
- Other - The soft square waveform can now be evaluated with only one datapoint without raising an exception (!235)
- Other - Added a function that generates a square pulse that compensates DC components of a sequence of pulses (!173)

## 0.4.0 InstrumentCoordinator and improvements to backends (2021-08-06)

### Breaking changes

- Change of namespace from quantify.scheduler.\* to quantify_scheduler.\*

### Merged branches and closed issues

- Changes the namespace from quantify.scheduler to quantify_scheduler (!124)
- InstrumentCoordinator - Add is_running property and wait_done method. Closes #133 (!140)
- InstrumentCoordinator - Add instrument coordinator reference parameter to transmon element (!152)
- InstrumentCoordinator - Prefix serialized settings for ZI ControlStack components. (!149)
- InstrumentCoordinator - Refactored ControlStack name to InstrumentCoordinator (!151)
- InstrumentCoordinator - Make use of InstrumentRefParameters (!144)
- InstrumentCoordinator - Add controlstack class (!70)
- InstrumentCoordinator - Add Zurich Instruments InstrumentCoordinatorComponent. (!99)
- InstrumentCoordinator - Add Qblox InstrumentCoordinatorComponent. (!112)
- InstrumentCoordinator - Avoid garbage collection for instrument coordinator components (!162)
- Qblox backend - Removed limit in Qblox backend that keeps the QCM sequencer count at 2 (!135)
- Qblox backend - Restructured compilation using external local oscillators. (!116)
- Qblox backend - Added Chirp and Staircase pulses; and efficient implementation for QD spin qubit experiments (!106)
- Qblox backend - Only run `start_sequencer` on pulsar instruments which have been armed (!156)
- Zhinst backend - Assert current with new sequence program to skip compilation (!131)
- Zhinst backend - Deserialize zhinst settings from JSON to ZISettingsBuilder (!130)
- Zhinst backend - Add waveform mixer skewness corrections (!103)
- Zhinst backend - Add backend option to enable Calibration mode (#103, !123)
- Zhinst backend - Replace weights string array with a numerical array in JSON format (!148)
- Zhinst backend - Add grouping of instrument settings (!133)
- Zhinst backend - Add qcompile tests for the zurich instruments backend (!118)
- Zhinst backend - Add repetitions parameter (!138)
- Zhinst backend - Fixes the bug where the seqc in the datadir is not copied to the webserver location. (!165)
- Fix for circuit diagram plotting failure after pulse scheduling (#157, !163)
- Fixed typo in the gate_info of the Y gate in the gate_library (!155)
- Add artificial detuning in Ramsey Schedule and bug fixes (!120)
- Use individual loggers per python file (!134)
- Recolour draw circuit diagram mpl (!96)
- Fix issues with timedomain schedules (!145)
- Renamed input parameters of quantify_scheduler.schedules.\* functions. (!136)
- Added acquisitions to circuit diagram (!93)
- Add string representations to acquisition protocols of the acquisitions library (!114)
- Transmon element and config generation (!75)
- Rename operation_hash to operation_repr (!122)
- Add types.Schedule from_json conversion (!119)
- Add missing return types (!121)
- Add serialization to Operations (!110)

## 0.3.0 Multiple backends support (2021-05-20)

- Added support for both Qblox and Zurich Instrument backends.
- Added convenience pylintrc configuration file.
- Added examples for timedomain and spectroscopy schedules.

### Breaking changes

- Major refactor of the Qblox backend. (For example, it's now `quantify_core.backends.qblox_backend` instead of the previous `quantify_core.backends.pulsar_backend`)
- Qblox backend requires strictly v0.3.2 of the qblox-instruments package.

### Merged branches and closed issues

- Add mixer skewness corrections helper function. (!102)
- Added Qblox backend support. (!81)
- Compile backend with ZISettingsBuilder. (!87)
- Add vscode IDE config files. (!100)
- Add ZISettingsBuilder class. (!86)
- Added representation to gates in gate library and defined equality operation. (!101)
- Fix/operation duration. Fixes #107. (!89)
- Feat/long pulses fix validators name. (!90)
- Implemented long square pulses unrolling (for waveform-memory-limited devices). (!83)
- Changed Qblox-Instruments version to 0.3.2. (!88)
- Feature: Improve overall zhinst backend timing. (!77)
- Plotly cleanup. (!69)
- Pulsar backend version bump. (!82)
- Added zhinst backend support. (!49)
- Added example timedomain programs. (!71)
- Added example spectroscopy programs. (!64)
- Added pylintrc configuration file. (!55)
- Added repetitions property to Schedule. (!56)
- Added Acquisition Protocols. (!51)
- Hotfix for filename sanitization pulsar backend. (!61)
- Pulsar backend function sanitization. (!60)
- Potential fix time-out pulsar. (!58)
- Updated Pulsar backend version to v0.2.3.. (!57)
- Fixed datadir related bugs. (!54)
- Added Station implementation. (!52)
- Pulsar backend v0.2.2 check. (!48)
- Fix for issue with acq delay. (!45)
- Fix for issue #52. (!44)
- Add artificial detuning to Ramsey schedule (!120)
- Added support for the Qblox Pulsar QCM-RF/QRM-RF devices (!158)

## 0.2.0 Hybrid pulse- gate-level control model (2021-01-14)

- Major refactor of the scheduler resource code enabling hybrid pulse- gate-level control.
- Moved quantify_scheduler.types.Resource class to a separate quantify_scheduler.resources module.
- Adds a BasebandClockResource class within the newly created quantify_scheduler.resources module.
- Moved QRM and QCM related classes to the quantify_scheduler.backends.pulsar_backend module.
- In quantify_scheduler.compilation, rename of function '\_determine_absolute_timing' to 'determine_absolute_timing'. Argument changed from clock_unit to time_unit.
- In quantify_scheduler.compilation, rename of function '\_add_pulse_information_transmon' to 'add_pulse_information_transmon'.
- Added ramp waveform in quantify_scheduler.waveforms.
- Added schemas for operation and transmon_cfg.
- Added a basic hybrid visualisation for pulses using new addressing scheme.
- Operations check whether an operation is a valid gate or pulse.
- Refactor of visualization module. Moved quantify_scheduler.backends.visualization to quantify_scheduler.visualization module. Expect code breaking reorganization and changes to function names.
- Pulsar backend version now checks for QCM and QRM drivers version 0.1.2.

### Merged branches and closed issues

- fix(pulse_scheme): Add tickformatstops for x-axis using SI-unit 'seconds'. Closes #39. (!39)
- Resolve "y-axis label is broken in plotly visualization after resources-refactor". Closes #45. (!38)
- Resources refactor (!28, !29, !30)
- Hybrid visualisation for pulses and circuit gate operations. Closes #22 and #6. (!27)
- Support Pulsar parameterisation from scheduler. Support feature for #29. (!2)
- Operation properties to check if an operation is a valid gate or pulse. Closes #28 (!25)
- Visualisation refactor. Closes #26. (!22)
- Windows job (!20)
- Changed Pulsar backend version check from 0.1.1 to 0.1.2. (!21)

## 0.1.0 (2020-10-21)

- Refactored scheduler functionality from quantify-core into quantify-scheduler
- Support for modifying Pulsar params via the sequencer #54 (!2)
- Simplification of compilation through `qcompile` (!1)
- Qubit resources can be parameters of gates #11 (!4)
- Circuit diagram visualization of operations without no pulse info raises exception #5 (!5)
- Pulsar backend verifies driver and firmware versions of hardware #14 (!6)
- Sequencer renamed to scheduler #15 (!7)
- Documentation update to reflect refactor #8 (!8)
- Refactor circuit diagram to be more usable !10 (relates to #6)
- Unify API docstrings to adhere to NumpyDocstring format !11
- Changes to addressing of where a pulse is played !9 (#10)
- Renamed doc -docs folder for consistency #18 (!12)
- Moved test folder outside of project #19 (!14)
- Add copyright notices and cleanup documenation #21 (!13)
- Add installation tip for plotly dependency in combination with jupyter #24 (!15)

```{note}
- \# denotes a closed issue.
- ! denotes a merge request.
```<|MERGE_RESOLUTION|>--- conflicted
+++ resolved
@@ -61,14 +61,6 @@
 - Structure - Pydantic-based model is now used to validate latency corrections. (!467, #333)
 - Zhinst backend - Raise a more understandable exception when compiling an acquisition with larger than allowed duration (!407).
 
-<<<<<<< HEAD
-<<<<<<< HEAD
-- JSON utilities - Remove repr based serialization/deserialization methods (!445, #248)
-- JSON utilities - Extend the capabilities of the __getstate__/__setstate__ json serializer (!445, #248)
-- QBlox backend - QRMAcquisitionManager now truncates returned acquisitions to actual lengths (!478)
-
-=======
->>>>>>> b3a6fac2
 ## 0.8.0 Support for two qubit operations and basic CZ-gate implementation (2022-08-10)
 
 ### Breaking changes
