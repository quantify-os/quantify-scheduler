--- conflicted
+++ resolved
@@ -42,11 +42,8 @@
   - Allow QTM to be used through the `InstrumentCoordinator`. (!1006)
   - Add documentation URL to hardware config deprecation message. (!1016)
   - Add support for automatic mixer calibration (AMC). AMC can be configured to run upon changing LO frequency or intermodulation frequency. (!1007)
-<<<<<<< HEAD
-=======
   - Improve error message for when the acquisition data returned by the hardware does not contain the expected acquisition channels. (!1034)
   - Fix the `ClusterComponent` initializer such that new, unsupported modules are ignored. (!1019)
->>>>>>> ff8748d8
 - Tests
   - Update test_compile_cz_gate with new style hardware config (!979)
   - Add nv centers to `test_extract_instrument_compiler_configs`. (!1003)
