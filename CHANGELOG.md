# Changelog

## Unreleased

### Breaking changes
- Qblox ICCs - Replace `"acq_mapping"` by `"trace_acq_channel"` in the compiled schedule (!515)

### Merged branches and closed issues
- NV centers - Test for spectroscopy schedule temporarily disabled (!571).
- Acquisition - Data obtained with TriggerCount acquisition is formatted correctly (!530).
- Acquisition - Follow-up for !530: Fix wrong assumption in input format (!564).
- NV centers - Dark ESR schedule combining all prior operations (!527)
- NV centers - `BasicElectronicNVElement` parameters accept physics-motivated values (!551)
- Documentation - Sphinx build now compatible with qcodes==0.36.0 (!552)
- QBlox backend - Provide sequencer setting to reset AWG offset and AWG gain to a known value (default 0 for offset and 1 for gain) before starting experiment (#377, !544)
- Compilation - Can optionally provide a `QuantumDevice` to `QuantifyCompiler`. This will be used as default `CompilationConfig` in `QuantifyCompiler.compile()` (!535)
- NV centers - Avoid python warning when parsing docstring in nv_element (!562)
- QuantumDevice - `BasicTransmonElement` can now be serialized to json string and deserialized via ``__getstate__/__init__`` (!510)
- Qblox Backend - Added method for gain configuration, overriding gain now raises ValueError (!533)
- Qblox backend - add TriggerCount to `QRMAcquisitionManager` (!556)
- Deprecation - Refactored tests to remove deprecated `qcompile`, refactored to `SerialCompiler` (!529, #368)
- Qblox backend - Add preparation of acquisition settings and accompanying datastructures for NV centers (!567)
- Waveforms - Fix `sudden_net_zero` waveform generation function misunderstands `amp_B` (!549, #390)
<<<<<<< HEAD
- Qblox backend - Introduce `SetClockFrequency` operation, made possible by qblox-instruments==0.8 (!575, follow-up to !539 and !543)
=======
- Schedule Functions - make experiment-related schedule functions available in `quantify_scheduler.schedules` (!572)
>>>>>>> 2d010ac3

## 0.10.1 (2022-12-20)

For help in migrating from deprecated methods, see [Quantify Deprecated Code Suggestions](examples/deprecated.md).

### Merged branches and closed issues

- Compilation - Reinstate `add_pulse_information_transmon` device compilation backend (removed in !526) (!557)
- Qblox backend - Drop no key `"distortion_corrections"` supplied log message level to debug (!560)

## 0.10.0 (2022-12-15)

### Breaking changes

- Deprecation - `add_pulse_information_transmon` is removed and `device_config` must now be of type `DeviceCompilationConfig` (!526)
- Qblox backend - Strictly requires v0.8.x of the `qblox-instruments` package (!512)
- Qblox backend, Operations - The phase of the measurement clock is set to zero at the start of each measurement by default (!434, #296)
- Qblox backend - `QRMAcquisitionManager` now truncates returned acquisitions to actual lengths (!478)
- Qblox backend - `mix_lo` flag now specifies if IQ mixing should be applied to LO (!482)
- Operations - ShiftClockPhase now uses `phase_shift` as keyword instead of `phase` (!434)

### Merged branches and closed issues

- Deprecation - Removed dependencies on deprecated code from tests and production code (!526)
- Deprecation - Replaced `DeprecationWarning`s with `FutureWarning`s so they are shown to end-users by default (!536, counterpart to quantify-core!411)
- Visualization - Show clock name in plotly pulse diagram (!547)
- Documentation - Instrument naming requirements in qblox hardware config (!531)
- Documentation - Make class `__init__` docstring visible on Sphinx (!541, #314)
- Documentation - Improve parameter documentation for DeviceElements (!493)
- Documentation - Building sphinx documentation will now raise an error if one of the code cells fails to run (!514)
- Gate Library - Added Deprecation Warning for `acq_channel` Keyword in Measure (!491)
- Git - Changed git merge strategy to "union" for CHANGELOG.md and AUTHORS.md to reduce amount of merge conflicts (!495)
- Instrument Coordinator - Check if a parameter cache is valid before lazy setting (!505, #351)
- Instrument Coordinator - Changed argument of `GenericInstrumentCoordinatorComponent` from `name` to `instrument_reference`. (!497)
- NV centers - First operation `SpectroscopyOperation` with compilation for Qblox hardware (!471)
- NV centers - `Reset` operation with compilation for Qblox hardware (!485)
- NV centers - `Measure` operation using TriggerCount acquisition; only device compilation so far (!490)
- NV centers - `ChargeReset` operation only device compilation so far (!496)
- NV centers - `CRCount` operation using TriggerCount acquisition; only device compilation so far (!502)
- Qblox backend - Introduce `"sequence_to_file"` param in qblox hardware config to allow skipping writing sequence json files to disk (#108, !438)
- Qblox backend - Minor adjustments to `NcoPhaseShiftStrategy` to make compilation of `ShiftClockPhase` compatible with qblox-instruments==0.8.0 (!481)
- Qblox backend - `QbloxInstrumentCoordinatorComponentBase` accepts both `InstrumentModule` and `InstrumentChannel` as instrument reference to cluster module (!508)
- Qblox backend - Explicit error message when trying to do acquisitions on a QCM (!519)
- Qblox backend - Renamed `output_mode` to `io_mode` in `get_operation_strategy` (!497)
- Instrument Coordinator - Changed argument of `GenericInstrumentCoordinatorComponent` from `name` to `instrument_reference`. (!497)
- Deprecation - Removed dependencies on deprecated code from tests and production code (!526)
- Deprecation - Replaced `DeprecationWarning`s with `FutureWarning`s so they are shown to end-users by default (!536, counterpart to quantify-core!411)
- Qblox backend - Added `TriggerCountAcquisitionStrategy` to acquisitions, generating the Q1ASM commands. (!540)
- Documentation - Make class `__init__` docstring visible on Sphinx (!541, #314)
- Deprecation - Remove code and test dependencies on deprecated `data` keyword in `Operations` (!545, #381)
- Tests - Refactored tests to remove duplicated `temp_dir` setup, and only use `tmp_test_data_dir` fixture (#370,  !525)
- Tests - Update tests to use `mock_setup_basic_transmon_with_standard_params` where needed (#369, !522)
- Tests - Tests refactoring, move to `mock_setup_basic_transmon_with_standard_params` and replace `qcompile` by `SerialCompiler` (!516)
- Updated pulse_diagram_matplotlib to be compatible with future quantify-core release (!517) 
- Validation - Replaced most of the asserts with raising proper exceptions so that they are raised in production environment too (#342, !499)

## 0.9.0 (2022-10-06)

### Breaking changes

- Deprecated methods removed:
  - `QuantumDevice`
    - `components` -> `elements`
    - `get_component` -> `get_element`
    - `add_component` -> `add_element`
    - `remove_component` -> `remove_element`
  - `ScheduleBase`
    - `plot_circuit_diagram_mpl` -> `plot_circuit_diagram`
    - `plot_pulse_diagram_mpl` -> `plot_pulse_diagram`  
- Compilation - Compilation is now a graph. (#305, !407)
- Operations - Allow moving to `qcodes` >=0.34 (#300, !473)
    - Disallow `"_"` in `DeviceElement` names to comply with qcodes version 0.34
    - Enforces `"_"` as the separator between device elements in `Edge` names
    - Note: We are still on `qcodes` 0.33 due to pin in `quantify-core` package requirements
- Operations, Resources, and Schedulables - Deprecate the use of the `data` argument (!455)
- Qblox ICCs - Hotfix for storing scope acquisition (broken by !432) (!470)
- Qblox ICCs - Only activate markers and LOs of used outputs to prevent noise (!474)

### Merged branches and closed issues

- Docs - Support for `myst-nb` added (#301, !407)
- Docs - Sources are converted from restructured text format to MyST markdown. (!452)
- Docs - Add pin on `nbclient<0.6` for Read-the-Docs to build; Remove various old temp requirement pins (!477)
- Docs - Added documentation and unit tests for the Rxy, X, X90, Y and Y90 unitaries (#349)
- Gettables - Added a `ProfiledScheduleGettable` for profiling execution times of schedule steps. (!420, !469)
  - Please note: Setup in need of refactoring so interface is subject to change (see #320)
- Instrument Coordinator - Small fix for `search_settable_param` when scheduler is searching for qcodes parameters (!461)
- JSON utilities - Remove `repr` based serialization/deserialization methods (!445, #248)
- JSON utilities - Extend the capabilities of the ``__getstate__/__setstate__`` json serializer (!445, #248)
- Qblox ICCs - Added input/output gain/attenuation configurable hardware parameter (!458)
- Structure - Pydantic-based model is now used to validate latency corrections. (!467, #333)
- Zhinst backend - Raise a more understandable exception when compiling an acquisition with larger than allowed duration (!407).

## 0.8.0 Support for two qubit operations and basic CZ-gate implementation (2022-08-10)

### Breaking changes

- Operations - Pin `qcodes` package to \<0.34.0 due to breaking `Edge` naming (#300, !409)
- Qblox backend - Sequencers are now dynamically allocated. The hardware config file schema was changed. (!328)
    - For each instrument, the config now contains a `portclock_configs` entry, a list with a dictionary of settings per port-clock combination
    - See <https://quantify-quantify-scheduler.readthedocs-hosted.com/en/0.8.0/tutorials/qblox/recent.html>
- Qblox backend - Strictly requires v0.7.x of the `qblox-instruments` package (!449)
- Zhinst backend - Strictly requires v21.8.20515 of the `zhinst` package (!387)

### Merged branches and closed issues

- Compilation - Added `acq_protocol` optional parameter to the `Measure` gate. (!386)
- Compilation - Call `determine_absolute_timing` in `qcompile` when no `device_cfg` supplied. (!436)
- Compilation - Decrease test usage of deprecated transmon_test_config.json / add_pulse_information_transmon (!450)
- DRAG Pulse - Removed an extra G_amp factor from the Q component (derivative pulse). (#298, !406)
- Docs - Fix API reference pages on read-the-docs (#303, !413)
- Docs - Pin sphinx to 5.0.2 due to crash in napoleon (!437)
- Docs - Unpin sphinx >=5.1.1 (!445)
- Docs - Fix jsonschemas not rendered on read-the-docs (!448)
- Docs - Clarify port and clock concepts (!431)
- Docs - New scheduler tutorials: Schedules and Pulses; Compiling to Hardware; Operations and Qubits (!336, !439)
- Gettables - Added `generate_diagnostics_report` method to save the internal state of `ScheduleGettable` to a zip-file. (!408)
- Helpers - Moved `MockLocalOscillator` definition from tests to `helpers.mock_instruments.MockLocalOscillator` (!392, !336).
- JSON utilities - Add JSON serialization/deserialization methods based on `__getstate__`/`__setstate__` (!444)
- Operations - Added a `symmetric` key in the `gate_info` to flag symmetric operations. (!389)
- Operations - Introduce basic CZ-gate via `CompositeSquareEdge` (utilizing `quantify_scheduler.operations.pulse_factories.composite_square_pulse`) (!411)
    - Replaces the incomplete `SuddenNetZeroEdge` basic CZ-gate implementation
- Operations - Rxy theta rotations now fall into the domain of \[-180 to 180) degrees. (!433)
- QuantumDevice - Added implementation for `edges` in the quantum device config in order to support two qubit operations. (!389)
    - The `Edge` has been added as an abstract base class for edges to be added to a device.
- Qblox backend - Only add clocks to the schedule that are actually being used, avoids trying to assign frequencies for unused clocks (#278, !371)
- Qblox backend - Fix for supplying negative NCO phase (!393)
- Qblox backend - Fix compilation of ShiftClockPhase (!404, broken by merge of !328)
- Qblox backend - Fix for outputting signals on even output paths of qblox hardware in real_output_x mode (!397)
- Qblox backend - Make Qblox backend compatible with generic downconverter values in hardware_config (!418)
- Qblox backend - Fix for 90 degree phase shift on even output paths as a result of the !397 hotfix. (!412)
- Qblox backend - Fix cluster compatibility when converting old hwconfig to new specs (!419)
- Qblox backend - Latency corrections must now be defined in top layer of hw config (!400)
- Qblox backend - Fix combination of cluster and latency corrections when converting hw_configs to new specs  (!417)
- Qblox backend - Fix handling of composite pulses (#299, !411)
- Qblox backend - Implementation of distortion correction (#285, !388)
- Qblox backend - Fix incompatibility of distortion_correction parameters as numpy arrays (!426)
- Qblox backend - Remove all references to the inactive `line_gain_db` param (!435)
- Qblox ICCs - Fix for setting `scope_acq_sequencer_select` for QRM and QRM-RF (!432, !441)
- Qblox ICCs - Fix `ClusterComponent.prepare` mutating the schedule (!443)
- Schedules - Revert rename of `trace_schedule` done in !432 and rename new schedule using gates to `trace_schedule_circuit_layer` (!442)
- Schedules - Make `AcquisitionMetadata` a serializable class (!446)

## 0.7.0 Support for qblox-instruments v0.6.0, new BasicTransmonElement, change for triggers in Zhinst backend (2022-04-11)

### Breaking changes

- Qblox ICCs - Updated Qblox components for using the new unified-style qblox driver (see <https://gitlab.com/quantify-os/quantify-scheduler/-/wikis/Qblox-ICCs:-Interface-changes-in-using-qblox-instruments-v0.6.0>) (!377).
- Qblox backend - Strictly requires v0.6.0 of the qblox-instruments package (!377).
- Zhinst backend - Hardware config for the devices. Replaced keyword "triggers" to "trigger", and the value type from `List[int]` to `int`. E.g. old style, `"triggers": [2]`, new style, `"trigger": 2` (#264, !372).

### Merged branches and closed issues

- QuantumDevice - The `DeviceElement` has been added as an abstract base class for elements to be added to a device (#148, !374).
- QuantumDevice - The `BasicTransmonElement` has been added that generates a device config in a more structured manner (#246, !374).
- QuantumDevice - Fixed a bug in the `BasicTransmonElement` where operations had clock-frequencies (`float`) specified instead of clocks (`str`) (!379).
- QuantumDevice - The `TransmonElement` will be deprecated after version 0.8 (!374).

## 0.6.0 Full support for multiplexed readout, transmon element update, fixes to backends (2022-03-10)

### Breaking changes

- Compilation - Deprecated `add_pulse_information_transmon` in favor of `compilation.backends.circuit_to_device.compile_circuit_to_device` (#64, #67, !339).
- Compilation - attempting compilation with missing values in the `DeviceCompilationConfig` configuration will now raise validation errors. Be sure to set initial values when generating a config using the `QuantumDevice` object (!339)
- Compilation - Device compile making use of `.compile_circuit_to_device` no longer modifies the input schedule (#249, !339).
- Compilation - When specifying multiple timing constraints for a schedulable, the constraint specifying the latest time determines the absolute time of the shedulable (!309)
- Gettables - `ScheduleGettableSingleChannel` renamed to `ScheduleGettable` as it now supports multiple acquisition channels (!299).
- Hardware config - Removed the need for a `ic_` prefix from the hardware config (!312).
- Instrument Coordinator - IC now adds a `GenericInstrumentCoordinatorComponent` to itself on instantiation by default (!350)
- Instrument Coordinator - IC stop function has an `allow_failure` parameter which allows IC components attached to it to fail to stop with warning instead of raising errors. Allows for situations when some components cannot have a stop instruction sent before the prepare stage. (!359)
- Operations - The internal behavior of how acquisition channels and acquisition indices are configured in the `Measure` operation has changed slightly. See #262 for details. (!339).
- Operations - Added "operation_type" key to the schema. (!345)
- Structure - `Schedule.timing_constraints` has been renamed to `Schedule.schedulables`. It now points to a dictionary of schedulables rather than a list of dicts. (!309)
- Structure - Pydantic-based model is now used for the data structures. (!341)
- Visualization - Deprecated `plot_circuit_diagram_mpl` and `plot_pulse_diagram_mpl` in `ScheduleBase` in favour of `plot_circuit_diagram` and `plot_pulse_diagram` (!313)
- Qblox backend - Strictly requires v0.5.4 of the qblox-instruments package (!314)
- Zhinst backend - Due to !312, the csv files used to upload the waveforms to the UHFQA no longer use the `ic_` prefix in their filenames. (!334)
- Zhinst backend - Fixes bug when doing SSRO experiments. No more duplicated shots. Adds support for BinMode.APPEND during compilation. (#276, !358)
- Zhinst backend - Removed `latency` and `line_trigger_delay` keys in the channels of the devices for the Zhinst hardware config. (!363)
- Zhinst backend - Added `latency_corrections` main entry in the Zhinst hardware config for latency corrections on a port-clock combination basis. (!363)

### Merged branches and closed issues

- Compilation - Added a new compilation backend `compilation.backends.circuit_to_device.compile_circuit_to_device` for the quantum-circuit to quantum-device layer (#64, #67, !339).
- Compilation - Fixed `add_pulse_information_transmon` when using "Trace" acquisition mode (!300)
- Compilation - Fixed the deprecation warnings from pandas `DataFrame.append`. (!347)
- Docs - Pinning qcodes package to \<0.32.0 due to Read the Docs API reference failure (!361)
- Gettables - `ScheduleGettable` now first stops all instruments in IC during initialization (!324)
- Schedules - Adds a multiplexing verification schedule. (!329)
- Operations - Sudden Net Zero from Negirneac 2021 added to the `pulse_library` (!339)
- Operations - Docstrings for the X90, X, Y90, Y, and Rxy gate unitary have been aligned with literature. (#261, !305)
- Operations - Adds an optional "data" argument to staircase pulse. (!335)
- Pulse library - Added `ShiftClockPhase` operation that can be used to shift the phase of a clock during execution of a `Schedule` (!346)
- Pulse library - Added a numerically defined pulse. (!157)
- QuantumDevice - Unknown values are initialized as `float('nan')` (#274, !356)
- TransmonElement - Corrected the motzoi parameter range validator. (!351)
- Visualization - Adds visualisation of acquisitions to plotly pulse diagrams (!304)
- Visualization - Add `plot_pulse_diagram` and `plot_circuit_diagram` to schedule for easier method names, and enable plotly visualization directly from `ScheduleBase` (!313)
- Utilities - Migrates the utilities from quantify-core. (!357)
- Generic ICC - Adds support for nested parameters. (!330)
- Qblox ICCs - Stop now disables sync on all sequencers to prevent hanging during next run, where it gets re-enabled if needed (!324)
- Qblox ICCs - `_QRMAcquisitionManager._get_scope_data` now has correct return type (#232, !300)
- Qblox ICCs - Fixed bug where QRM scope mode sequencer does not get set correctly (!342)
- Qblox ICCs - Fixed reference source cluster issue when it is not being set correctly. (!323)
- Qblox backend - NCO phase now gets reset every averaging loop (!337)
- Qblox backend - Enables RF output switch at the start of a program. (!344)
- Qblox backend - Added logic for changing the NCO phase during execution of a `Schedule` (!346)
- Qblox backend - Added ability to correct for latency by delaying program execution on a per sequencer basis (!325)
- Qblox backend - Compilation with local oscillators changed to work with generic instrument coordinator components (!306)
- Qblox backend - Refactored operation handling and greatly increased test coverage (!301).
- Qblox backend - Made max duration of wait instructions (!319).
- Qblox backend - Fixed an issue with the downconverter frequency correction. (!318)
- Qblox backend - Temporary fix for a floating point rounding error when calculating the length of pulses. (#284, !365)
- Zhinst backend - Fixed the ZI resolver return typehint. (!307)
- Zhinst backend - Fixed an issue when compiling seqc programs for multiple sequencers end up overwriting the first sequencer. (!340, #260)

## 0.5.2 Fixes to backends, and other incremental fixes  (2021-12-08)

### Breaking changes

- Dependency on `jsonschema` has been replaced with `fastjsonschema`. (!284, !293)
- Zhinst hardware config json schema has changed. See the example schema. (!283)
- In `hardware_compile` function, the `hardware_map` is changed to `hardware_cfg` parameter. (!279)
- Remove enum tools dependency (!270)

### Merged branches and closed issues

- Compilation - The `determine_absolute_scheduling` function now sorts the list of labels in the timing constraints, and then a binary search (via `np.searchsorted`) is applied. (!272, !274)
- Compilation - Make `device_cfg` an optional argument of qcompile(!281)
- Compilation - renamed the hardware_mapping argument of qcompile into hardware_cfg (#165, !279)
- Compilation - Introduced the hardware_compile function to perform the hardware compilation returning a CompiledSchedule (#224, !279)
- Docs - Updating user guide to mention correctly the QuantumDevice and ScheduleGettable(s) available. (!209)
- Infrastructure - Adds rich package in the requirements since tutorials use it. (!276)
- Operations - The `locate` function now uses the `functools.lru_cache` to cache the result (only for python >= 3.8). For python 3.7, behaviour remains the same.  (!273, !275)
- Operations - Resolved a minor issue where identical Rxy rotations (for angles >360) would be treated as separate operations in a schedule (!263)
- Visualization - Adds a function `plot_acquisition_operations` which together with the new `AcquisitionOperation` class will help highlight acquisition pulses in the pulse diagrams. (!271, !277)
- Zhinst backend - Large parts of the Zhinst backend have been rewritten. This should resolve a range of issues. (!263)
    - Calculation of the timelines for different operations now makes using of a timing table, improving code readability and debugability.
    - Timing issues related to triggering should be resolved (#218)
    - The backend can now always use the same hardware configuration file (#214)
    - Acquisition is now done using the StartQA instruction (#213)
    - error handling in the Zhinst backend has been improved catching several exceptions at compile time of the schedule instead of manifesting in unexpected results during runtime.
    - Local oscillators through the ZI backend uses the GenericInstrumentCoordinatorComponent. Configures other parameters other than frequency. (!283, #204)
- Qblox backend - only check major and minor version when checking compatibility with the qblox_instruments package (!290)
    - Added support for the Qblox Downconverter (!297)
    - Added workaround for staircase_amplitude. (!292)
    - Fix looped acquisition integration time, fix acquire index offset by one (!291)
    - Qblox instruments version == 0.5.3 (!289)
    - Fix sequencer_sync_en not being reset in the qblox instrument coordinator component. (!285)
    - Fix rounding of time to samples in qblox backend (!282)
    - Fix pulse stitching at zero amplitude. (!280)
    - Allow instruction generated staircase with modulation (!278)
- Utilities - Improve JSON validation speed (!284)
- Utilities - Improve operation deserialization speed (!273)
- Bugfix - For calculating the pulse area, the mathematical area is used instead of area of sampled pulse. (!242, !286)
- Bugfix - Fix for plot window operations (!294)

## 0.5.1 Incremental fixes, refactoring, and addition of convenience methods and classes (2021-11-11)

### Breaking changes

- InstrumentCoordinator - `last_schedule` is now a property (!252).
- Structure - We have refactored the Operation and Schedule classes out of the types module and moved the different operation libraries (acquisition_library, gate_library, and pulse_library) (#217, !256).
    - `quantify_scheduler.types.Operation` -> `quantify_scheduler.operations.operation.Operation`, the import `quantify_scheduler.Operation` still works.
    - `quantify_scheduler.types.Schedule` -> `quantify_scheduler.schedules.schedule.Schedule`, the import `quantify_scheduler.Schedule` still works.
    - `quantify_scheduler.types.CompiledSchedule` -> `quantify_scheduler.schedules.schedule.CompiledSchedule`
    - `quantify_scheduler.types.ScheduleBase` -> `quantify_scheduler.schedules.schedule.ScheduleBase`
    - `quantify_scheduler.types.AcquisitionMetadata` -> `quantify_scheduler.schedules.schedule.AcquisitionMetadata`
    - `quantify_scheduler.acquisition_library` -> `quantify_scheduler.operations.acquisition_library`
    - `quantify_scheduler.gate_library` -> `quantify_scheduler.operations.gate_library`
    - `quantify_scheduler.pulse_library` -> `quantify_scheduler.operations.pulse_library`

### Merged branches and closed issues

- Control - Add option to set output port in heterodyne_spec_sched (!262)
- Control - Expand SingleChannelScheduleGettable to support trace acquisitions (!248)
- Control - Update create_dc_compensation_pulse behaviour and docstring. (!244)
- Control - Refactor ScheduleGettableSingleChannel (!240, !249)
- Control - Reduce the default init_duration of spectroscopy schedules (!237)
- Generic ICC - Added a GenericInstrumentCoordinatorComponent. (!267)
- ICCs - InstrumentCoordinatorComponentBase now has a `force_set_parameter` as a ManualParameter to enable the user to switch the lazy_set behaviour when setting parameters of the instruments connected to the InstrumentCoordinatorComponent. (!267)
- Qblox ICCs - Adds a lazy_set behaviour by default when setting parameters with the same value to an instrument connected to the Qblox ICC. (!230)
- Visualization - made matplotlib schedule visualization methods accessible as methods `plot_circuit_diagram_mpl` and `plot_pulse_diagram_mpl` of the `Schedule` class (!253)
- Visualization - resolved a bug where a schedule was modified when drawing a circuit diagram (#197, !250)
- Visualization - Add support for window operation to transmon backend (!245)
- Infrastructure - Fix and enhance pre-commit + add to CI (!257, !265)
- Infrastructure - Added prospector config file for CI. (!261)
- Bugfix - Removed redundant `determine_absolute_timing` step in `qcompile`. (!259)
- Bugfix - Ramp pulse sampling utilizing `np.linspace` behaviour changed. (!258)
- Docs - Adds the new Quantify logo similar to quantify_core. (!266)
- Docs - Enhance documentation of public API for reimported modules \[imports aliases\] (!254)
- Docs - Fixes the funcparserlib error in rtd. (!251)
- Docs - Updated Qblox backend docs to include the new features. (!247)

## 0.5.0 Expanded feature sets hardware compilation backends (2021-10-25)

### Breaking changes

- The `schedules.timedomain_schedules.allxy_sched` function no longer accepts the string "All" as an argument to the `element_select_idx` keyword.
- The `QuantumDevice.cfg_nr_averages` parameter was renamed to `QuantumDevice.cfg_sched_repetitions`
- The call signature of `gettables.ScheduleVectorAcqGettable` has been renamed to `gettables.ScheduleGettableSingleChannel`, and the call signature has been updated according to #36 to no longer accept several keyword arguments.
- Qblox Backend - The NCO phase is now reset at the start of a program (!213).
- Qblox Backend - Compilation now requires qblox_instruments version 0.5.0, 0.5.1 or 0.5.2 (!214, !221).

### Merged branches and closed issues

- Compilation - Added the ability to specify the BinMode at the quantum-circuit layer (#183, !180).
- Compilation - qcompile no longer modifies schedules (#102, !178).
- Control - Added a first version of the QuantumDevice object (#148, !180).
- Control - A single-qubit ScheduleGettable has been added (#36, !180).
- Docs - Added bibliography with sphinxcontrib-bibtex extension (!171).
- Docs - Fixed missing files in API reference (!176).
- InstrumentCoordinator - CompiledSchedule class added to specify interfaces of InstrumentCoordinator and compilation functions (#174, !177).
- InstrumentCoordinator - CompiledSchedule.last_schedule method added to provide access to last executed schedule (#167, !177).
- Qblox Backend - Added support for qblox_instruments version 0.4.0 (new acquisition path) (!143).
- Qblox Backend - Added support for real time mixer corrections rather than pre-distorting the uploaded waveforms (!192).
- Qblox Backend - Waveforms are now compared using the normalized data array rather than the parameterized description (!182).
- Qblox Backend - Support for append bin mode (#184, !180).
- Qblox Backend - Support for using real value pulses on arbitrary outputs added (!142).
- Qblox Backend - Compilation now supports 6 sequencers for both the QCM as well as the QRM (!142).
- Qblox Backend - Support for a cluster, along with its QCM, QRM, QCM-RF and QRM-RF modules (!164)
- Qblox Backend - Registers are now dynamically allocated during compilation (!195)
- Zhinst backend - No exception is raised when an LO that is in the config is not part of a schedule. (#203, !223)
- Zhinst backend - Instrument coordinator components for ZI will only be configured when the settings used to configure it have changed (#196, !227)
- Zhinst backend - Solved a bug that caused single-sideband demodulation to not be configured correctly when using the UHFQA (!227)
- Zhinst backend - Warnings raised during compilation of seqc programs will no longer raise an exception but will use logging.warning (!227)
- Zhinst backend - resolved a bug where the instrument coordinator cannot write waveforms to the UHFQA if it has never been used before (!227)
- Zhinst backend - resolved a bug where multiple identical measurements in a schedule would result in multiple integration weights being uploaded to the UFHQA (#207, !234)
- Zhinst backend - resolved a bug where the UHFQA would not be triggered properly when executing a schedule with multiple samples (batched mode) (#205, !234)
- Qblox ICCs - Compensated integration time for Qblox QRM IC component (!199).
- Qblox ICCs - Added error handling for error flags given by `get_sequencer_state` (!215)
- QuantumDevice - Added docstrings to the TransmonElement parameters (!216, !218)
- Qblox ICCs - QCoDeS parameters are now only set if they differ from the value in the cache (!230)
- Visualization - Allow user defined axis for plotting circuit diagram (!206)
- Visualization - Adds schedule plotting using matplotlib and a WindowOperation to help visualize pulse diagrams (!225, !232)
- Other - Added method `sample_schedule` to sample a `Schedule` (!212)
- Other - The `RampPulse` has an extra (optional) parameter `offset` (!211)
- Other - Updated existing schedules to make use of the acquisition index (#180, !180).
- Other - Added a function to extract acquisition metadata from a schedule (#179, !180).
- Other - The soft square waveform can now be evaluated with only one datapoint without raising an exception (!235)
- Other - Added a function that generates a square pulse that compensates DC components of a sequence of pulses (!173)

## 0.4.0 InstrumentCoordinator and improvements to backends (2021-08-06)

### Breaking changes

- Change of namespace from quantify.scheduler.\* to quantify_scheduler.\*

### Merged branches and closed issues

- Changes the namespace from quantify.scheduler to quantify_scheduler (!124)
- InstrumentCoordinator - Add is_running property and wait_done method. Closes #133 (!140)
- InstrumentCoordinator - Add instrument coordinator reference parameter to transmon element (!152)
- InstrumentCoordinator - Prefix serialized settings for ZI ControlStack components. (!149)
- InstrumentCoordinator - Refactored ControlStack name to InstrumentCoordinator (!151)
- InstrumentCoordinator - Make use of InstrumentRefParameters (!144)
- InstrumentCoordinator - Add controlstack class (!70)
- InstrumentCoordinator - Add Zurich Instruments InstrumentCoordinatorComponent. (!99)
- InstrumentCoordinator - Add Qblox InstrumentCoordinatorComponent. (!112)
- InstrumentCoordinator - Avoid garbage collection for instrument coordinator components (!162)
- Qblox backend - Removed limit in Qblox backend that keeps the QCM sequencer count at 2 (!135)
- Qblox backend - Restructured compilation using external local oscillators. (!116)
- Qblox backend - Added Chirp and Staircase pulses; and efficient implementation for QD spin qubit experiments (!106)
- Qblox backend - Only run `start_sequencer` on pulsar instruments which have been armed (!156)
- Zhinst backend - Assert current with new sequence program to skip compilation (!131)
- Zhinst backend - Deserialize zhinst settings from JSON to ZISettingsBuilder (!130)
- Zhinst backend - Add waveform mixer skewness corrections (!103)
- Zhinst backend - Add backend option to enable Calibration mode (#103, !123)
- Zhinst backend - Replace weights string array with a numerical array in JSON format (!148)
- Zhinst backend - Add grouping of instrument settings (!133)
- Zhinst backend - Add qcompile tests for the zurich instruments backend (!118)
- Zhinst backend - Add repetitions parameter (!138)
- Zhinst backend - Fixes the bug where the seqc in the datadir is not copied to the webserver location. (!165)
- Fix for circuit diagram plotting failure after pulse scheduling (#157, !163)
- Fixed typo in the gate_info of the Y gate in the gate_library (!155)
- Add artificial detuning in Ramsey Schedule and bug fixes (!120)
- Use individual loggers per python file (!134)
- Recolour draw circuit diagram mpl (!96)
- Fix issues with timedomain schedules (!145)
- Renamed input parameters of quantify_scheduler.schedules.\* functions. (!136)
- Added acquisitions to circuit diagram (!93)
- Add string representations to acquisition protocols of the acquisitions library (!114)
- Transmon element and config generation (!75)
- Rename operation_hash to operation_repr (!122)
- Add types.Schedule from_json conversion (!119)
- Add missing return types (!121)
- Add serialization to Operations (!110)

## 0.3.0 Multiple backends support (2021-05-20)

- Added support for both Qblox and Zurich Instrument backends.
- Added convenience pylintrc configuration file.
- Added examples for timedomain and spectroscopy schedules.

### Breaking changes

- Major refactor of the Qblox backend. (For example, it's now `quantify_core.backends.qblox_backend` instead of the previous `quantify_core.backends.pulsar_backend`)
- Qblox backend requires strictly v0.3.2 of the qblox-instruments package.

### Merged branches and closed issues

- Add mixer skewness corrections helper function. (!102)
- Added Qblox backend support. (!81)
- Compile backend with ZISettingsBuilder. (!87)
- Add vscode IDE config files. (!100)
- Add ZISettingsBuilder class. (!86)
- Added representation to gates in gate library and defined equality operation. (!101)
- Fix/operation duration. Fixes #107. (!89)
- Feat/long pulses fix validators name. (!90)
- Implemented long square pulses unrolling (for waveform-memory-limited devices). (!83)
- Changed Qblox-Instruments version to 0.3.2. (!88)
- Feature: Improve overall zhinst backend timing. (!77)
- Plotly cleanup. (!69)
- Pulsar backend version bump. (!82)
- Added zhinst backend support. (!49)
- Added example timedomain programs. (!71)
- Added example spectroscopy programs. (!64)
- Added pylintrc configuration file. (!55)
- Added repetitions property to Schedule. (!56)
- Added Acquisition Protocols. (!51)
- Hotfix for filename sanitization pulsar backend. (!61)
- Pulsar backend function sanitization. (!60)
- Potential fix time-out pulsar. (!58)
- Updated Pulsar backend version to v0.2.3.. (!57)
- Fixed datadir related bugs. (!54)
- Added Station implementation. (!52)
- Pulsar backend v0.2.2 check. (!48)
- Fix for issue with acq delay. (!45)
- Fix for issue #52. (!44)
- Add artificial detuning to Ramsey schedule (!120)
- Added support for the Qblox Pulsar QCM-RF/QRM-RF devices (!158)

## 0.2.0 Hybrid pulse- gate-level control model (2021-01-14)

- Major refactor of the scheduler resource code enabling hybrid pulse- gate-level control.
- Moved quantify_scheduler.types.Resource class to a separate quantify_scheduler.resources module.
- Adds a BasebandClockResource class within the newly created quantify_scheduler.resources module.
- Moved QRM and QCM related classes to the quantify_scheduler.backends.pulsar_backend module.
- In quantify_scheduler.compilation, rename of function '\_determine_absolute_timing' to 'determine_absolute_timing'. Argument changed from clock_unit to time_unit.
- In quantify_scheduler.compilation, rename of function '\_add_pulse_information_transmon' to 'add_pulse_information_transmon'.
- Added ramp waveform in quantify_scheduler.waveforms.
- Added schemas for operation and transmon_cfg.
- Added a basic hybrid visualisation for pulses using new addressing scheme.
- Operations check whether an operation is a valid gate or pulse.
- Refactor of visualization module. Moved quantify_scheduler.backends.visualization to quantify_scheduler.visualization module. Expect code breaking reorganization and changes to function names.
- Pulsar backend version now checks for QCM and QRM drivers version 0.1.2.

### Merged branches and closed issues

- fix(pulse_scheme): Add tickformatstops for x-axis using SI-unit 'seconds'. Closes #39. (!39)
- Resolve "y-axis label is broken in plotly visualization after resources-refactor". Closes #45. (!38)
- Resources refactor (!28, !29, !30)
- Hybrid visualisation for pulses and circuit gate operations. Closes #22 and #6. (!27)
- Support Pulsar parameterisation from scheduler. Support feature for #29. (!2)
- Operation properties to check if an operation is a valid gate or pulse. Closes #28 (!25)
- Visualisation refactor. Closes #26. (!22)
- Windows job (!20)
- Changed Pulsar backend version check from 0.1.1 to 0.1.2. (!21)

## 0.1.0 (2020-10-21)

- Refactored scheduler functionality from quantify-core into quantify-scheduler
- Support for modifying Pulsar params via the sequencer #54 (!2)
- Simplification of compilation through `qcompile` (!1)
- Qubit resources can be parameters of gates #11 (!4)
- Circuit diagram visualization of operations without no pulse info raises exception #5 (!5)
- Pulsar backend verifies driver and firmware versions of hardware #14 (!6)
- Sequencer renamed to scheduler #15 (!7)
- Documentation update to reflect refactor #8 (!8)
- Refactor circuit diagram to be more usable !10 (relates to #6)
- Unify API docstrings to adhere to NumpyDocstring format !11
- Changes to addressing of where a pulse is played !9 (#10)
- Renamed doc -docs folder for consistency #18 (!12)
- Moved test folder outside of project #19 (!14)
- Add copyright notices and cleanup documenation #21 (!13)
- Add installation tip for plotly dependency in combination with jupyter #24 (!15)

```{note}
- \# denotes a closed issue.
- ! denotes a merge request.
```<|MERGE_RESOLUTION|>--- conflicted
+++ resolved
@@ -21,11 +21,8 @@
 - Deprecation - Refactored tests to remove deprecated `qcompile`, refactored to `SerialCompiler` (!529, #368)
 - Qblox backend - Add preparation of acquisition settings and accompanying datastructures for NV centers (!567)
 - Waveforms - Fix `sudden_net_zero` waveform generation function misunderstands `amp_B` (!549, #390)
-<<<<<<< HEAD
 - Qblox backend - Introduce `SetClockFrequency` operation, made possible by qblox-instruments==0.8 (!575, follow-up to !539 and !543)
-=======
 - Schedule Functions - make experiment-related schedule functions available in `quantify_scheduler.schedules` (!572)
->>>>>>> 2d010ac3
 
 ## 0.10.1 (2022-12-20)
 
