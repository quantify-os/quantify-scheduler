--- conflicted
+++ resolved
@@ -22,12 +22,9 @@
 - Qblox backend - Minor adjustments to make compilation compatible with qblox-instruments==0.8.0 (!481)
 - Qblox backend - `QbloxInstrumentCoordinatorComponentBase` accepts both `InstrumentModule` and `InstrumentChannel` as instrument reference to cluster module (!508)
 - Validation - Replaced most of the asserts with raising proper exceptions so that they are raised in production environment too (#342, !499)
-<<<<<<< HEAD
 - Qblox backend - Introduce `SetClockFrequency` operation, made possible by qblox-instruments==0.8 (!509)
-=======
 - Documentation - Building sphinx documentation will now raise an error if one of the code cells fails to run (!514)
 - Updated pulse_diagram_matplotlib to be compatible with future quantify-core release (!517)
->>>>>>> bc08065e
 
 ## 0.9.0 (2022-10-06)
 
