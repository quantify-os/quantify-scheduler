--- conflicted
+++ resolved
@@ -32,20 +32,17 @@
 - Qblox backend - `QbloxInstrumentCoordinatorComponentBase` accepts both `InstrumentModule` and `InstrumentChannel` as instrument reference to cluster module (!508)
 - Qblox backend - Explicit error message when trying to do acquisitions on a QCM (!519)
 - Qblox backend - Renamed `output_mode` to `io_mode` in `get_operation_strategy` (!497)
-<<<<<<< HEAD
 - Instrument Coordinator - Changed argument of `GenericInstrumentCoordinatorComponent` from `name` to `instrument_reference`. (!497)
 - Deprecation - Removed dependencies on deprecated code from tests and production code (!526)
 - Deprecation - Replaced `DeprecationWarning`s with `FutureWarning`s so they are shown to end-users by default (!536, counterpart to quantify-core!411)
 - Documentation - Make class `__init__` docstring visible on Sphinx (!541, #314)
 - Deprecation - Remove code and test dependencies on deprecated `data` keyword in `Operations` (!545, #381)
-=======
 - Tests - Refactored tests to remove duplicated `temp_dir` setup, and only use `tmp_test_data_dir` fixture (#370,  !525)
 - Tests - Update tests to use `mock_setup_basic_transmon_with_standard_params` where needed (#369, !522)
 - Tests - Tests refactoring, move to `mock_setup_basic_transmon_with_standard_params` and replace `qcompile` by `SerialCompiler` (!516)
 - Updated pulse_diagram_matplotlib to be compatible with future quantify-core release (!517) 
 - Validation - Replaced most of the asserts with raising proper exceptions so that they are raised in production environment too (#342, !499)
 
->>>>>>> 59da614e
 ## 0.9.0 (2022-10-06)
 
 ### Breaking changes
