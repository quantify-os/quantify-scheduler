--- conflicted
+++ resolved
@@ -81,18 +81,7 @@
 
         If the operation contains no pulse info, it is assumed to be ideal and have zero duration.
         """
-<<<<<<< HEAD
-        durations = list()
-
-        durations.extend([p["duration"] + p["t0"] for p in self.data["pulse_info"]])
-        durations.extend(
-            [a["duration"] + a["t0"] for a in self.data["acquisition_info"]]
-        )
-
-        return np.max(durations) if len(durations) > 0 else 0
-=======
         return self._duration
->>>>>>> 1121bd74
 
     @property
     def hash(self) -> int:
