--- conflicted
+++ resolved
@@ -4,15 +4,10 @@
 # Copyright (C) Qblox BV & Orange Quantum Systems Holding BV (2020-2021)
 # -----------------------------------------------------------------------------
 from __future__ import annotations
-<<<<<<< HEAD
+
 from typing_extensions import Literal
 from uuid import uuid4
-=======
-
->>>>>>> 8944e154
 from collections import UserDict
-from uuid import uuid4
-
 import jsonschema
 from quantify.utilities import general
 from quantify.scheduler import resources
@@ -325,17 +320,11 @@
             label of the reference operation. If set to :code:`None`, will default
             to the last added operation.
         ref_pt :
-<<<<<<< HEAD
-            reference point in reference operation.
-        ref_pt_new :
-            reference point in added operation.
-=======
             reference point in reference operation must be one of
             ('start', 'center', 'end').
         ref_pt_new :
             reference point in added operation must be one of
             ('start', 'center', 'end').
->>>>>>> 8944e154
         label :
             a unique string that can be used as an identifier when adding operations.
             if set to None, a random hash will be generated instead.
