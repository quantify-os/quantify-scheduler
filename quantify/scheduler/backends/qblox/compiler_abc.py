--- conflicted
+++ resolved
@@ -20,12 +20,9 @@
     gen_tuid,
 )
 
-<<<<<<< HEAD
+from quantify.scheduler.helpers.waveforms import modulate_waveform
+
 from quantify.scheduler.resources import BasebandClockResource
-=======
-from quantify.scheduler.helpers.waveforms import modulate_waveform
-
->>>>>>> f23b545f
 from quantify.scheduler.backends.qblox import q1asm_instructions
 from quantify.scheduler.backends.qblox.helpers import (
     generate_waveform_data,
@@ -893,7 +890,7 @@
             portclock = portclock_dict["port"], portclock_dict["clock"]
             freq = (
                 None
-                if "interm_freq" not in portclock_dict
+                if "interm_freq" in portclock_dict
                 else portclock_dict["interm_freq"]
             )
 
