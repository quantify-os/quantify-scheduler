--- conflicted
+++ resolved
@@ -73,52 +73,8 @@
 
     set_datadir(tmp_test_data_dir)
 
-<<<<<<< HEAD
     # moved to a separate module to allow using the mock_setup in tutorials.
     mock_setup = set_up_mock_transmon_setup_legacy()
-=======
-    # importing from init_mock will execute all the code in the module which
-    # will instantiate all the instruments in the mock setup.
-    meas_ctrl = MeasurementControl("meas_ctrl")
-    instrument_coordinator = InstrumentCoordinator(
-        name="instrument_coordinator", add_default_generic_icc=False
-    )
-
-    q0 = TransmonElement("q0")  # pylint: disable=invalid-name
-    q1 = TransmonElement("q1")  # pylint: disable=invalid-name
-    q2 = BasicTransmonElement("q2")  # pylint: disable=invalid-name
-    q3 = BasicTransmonElement("q3")  # pylint: disable=invalid-name
-
-    edge_q2_q3 = CompositeSquareEdge(
-        parent_element_name=q2.name, child_element_name=q3.name
-    )
-
-    q0.ro_pulse_amp(0.08)
-    q0.ro_freq(8.1e9)
-    q0.freq_01(5.8e9)
-    q0.freq_12(5.45e9)
-    q0.mw_amp180(0.314)
-    q0.mw_pulse_duration(20e-9)
-    q0.ro_pulse_delay(20e-9)
-    q0.ro_acq_delay(20e-9)
-
-    q1.ro_freq(8.64e9)
-    q1.freq_01(6.4e9)
-    q1.freq_12(5.05e9)
-
-    edge_q2_q3.cz.q2_phase_correction(44)
-    edge_q2_q3.cz.q3_phase_correction(63)
-
-    quantum_device = QuantumDevice(name="quantum_device")
-    quantum_device.add_element(q0)
-    quantum_device.add_element(q1)
-    quantum_device.add_element(q2)
-    quantum_device.add_element(q3)
-    quantum_device.add_edge(edge_q2_q3)
-
-    quantum_device.instr_measurement_control(meas_ctrl.name)
-    quantum_device.instr_instrument_coordinator(instrument_coordinator.name)
->>>>>>> 9a9c8b43
 
     mock_instruments = {
         "meas_ctrl": mock_setup["meas_ctrl"],
@@ -128,6 +84,7 @@
         "q2": mock_setup["q2"],
         "q3": mock_setup["q3"],
         "q4": mock_setup["q4"],
+        "q2-q3": mock_setup["q2-q3"],
         "quantum_device": mock_setup["quantum_device"],
     }
 
