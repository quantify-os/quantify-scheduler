--- conflicted
+++ resolved
@@ -31,12 +31,9 @@
 from quantify_scheduler.schedules.spectroscopy_schedules import heterodyne_spec_sched
 from quantify_scheduler.schedules.timedomain_schedules import (
     allxy_sched,
+    rabi_sched,
     readout_calibration_sched,
     t1_sched,
-<<<<<<< HEAD
-    rabi_sched,
-=======
->>>>>>> 23817715
 )
 from quantify_scheduler.schedules.trace_schedules import trace_schedule
 
