# pylint: disable=missing-module-docstring
# pylint: disable=missing-class-docstring
# pylint: disable=missing-function-docstring
# pylint: disable=no-self-use

import tempfile

import numpy as np
import pytest
from quantify_core.data.handling import set_datadir

from quantify_scheduler.compilation import determine_absolute_timing, qcompile
from quantify_scheduler.schedules import timedomain_schedules as ts
from quantify_scheduler.schemas.examples import utils

from .compiles_all_backends import _CompilesAllBackends

# FIXME to be replaced with fixture in tests/fixtures/schedule from !49 # pylint: disable=fixme
tmp_dir = tempfile.TemporaryDirectory()

# FIXME classmethods cannot use fixtures, these test are mixing testing style # pylint: disable=fixme
DEVICE_CONFIG = utils.load_json_example_scheme("transmon_test_config.json")


class TestRabiPulse(_CompilesAllBackends):
    @classmethod
    def setup_class(cls):
        set_datadir(tmp_dir.name)
        cls.sched_kwargs = {
            "init_duration": 200e-6,
            "mw_G_amp": 0.5,
            "mw_D_amp": 0,
            "mw_frequency": 5.4e9,
            "mw_clock": "q0.01",
            "mw_port": "q0:mw",
            "mw_pulse_duration": 20e-9,
            "ro_pulse_amp": 0.1,
            "ro_pulse_duration": 1e-6,
            "ro_pulse_delay": 200e-9,
            "ro_pulse_port": "q0:res",
            "ro_pulse_clock": "q0.ro",
            "ro_pulse_frequency": 8e9,
            "ro_integration_time": 400e-9,
            "ro_acquisition_delay": 120e-9,
            "repetitions": 10,
        }

        cls.uncomp_sched = ts.rabi_pulse_sched(**cls.sched_kwargs)

    def test_repetitions(self):
        assert self.uncomp_sched.repetitions == self.sched_kwargs["repetitions"]

    def test_timing(self, load_example_transmon_config):
        # This will determine the timing
        sched = qcompile(self.uncomp_sched, device_cfg=load_example_transmon_config())

        # test that the right operations are added and timing is as expected.
        labels = ["qubit reset", "Rabi_pulse", "readout_pulse", "acquisition"]
        t2 = (
            self.sched_kwargs["init_duration"]
            + self.sched_kwargs["mw_pulse_duration"]
            + self.sched_kwargs["ro_pulse_delay"]
        )
        t3 = t2 + self.sched_kwargs["ro_acquisition_delay"]
        abs_times = [0, self.sched_kwargs["init_duration"], t2, t3]

        for i, schedulable in enumerate(sched.schedulables.values()):
            assert schedulable["label"] == labels[i]
            assert schedulable["abs_time"] == abs_times[i]

    def test_compiles_device_cfg_only(self, load_example_transmon_config):
        # assert that files properly compile
        qcompile(self.uncomp_sched, load_example_transmon_config())


class TestRabiSched(_CompilesAllBackends):
    @classmethod
    def setup_class(cls):
        set_datadir(tmp_dir.name)
        cls.sched_kwargs = {
            "pulse_amp": 0.2,
            "pulse_duration": 20e-9,
            "frequency": 5.442e9,
            "qubit": "q0",
            "port": None,
            "clock": None,
            "repetitions": 10,
        }

        cls.uncomp_sched = ts.rabi_sched(**cls.sched_kwargs)

    def test_repetitions(self):
        assert self.uncomp_sched.repetitions == self.sched_kwargs["repetitions"]

    def test_timing(self, load_example_transmon_config):
        # This will determine the timing
        sched = qcompile(self.uncomp_sched, device_cfg=load_example_transmon_config())

        # test that the right operations are added and timing is as expected.
        labels = ["Reset 0", "Rabi_pulse 0", "Measurement 0"]
        abs_times = [0, 200e-6, 200e-6 + 20e-9]

<<<<<<< HEAD
        assert len(self.sched.schedulables) == len(labels)
        for i, schedulable in enumerate(self.sched.schedulables.values()):
            assert schedulable["label"] == labels[i]
            assert schedulable["abs_time"] == abs_times[i]

    def test_rabi_pulse_ops(self):
        rabi_op_hash = list(self.sched.schedulables.values())[1]["operation_repr"]
        rabi_pulse = self.sched.operations[rabi_op_hash]["pulse_info"][0]
=======
        assert len(sched.timing_constraints) == len(labels)
        for i, constr in enumerate(sched.timing_constraints):
            assert constr["label"] == labels[i]
            assert constr["abs_time"] == abs_times[i]

    def test_rabi_pulse_ops(self):
        rabi_op_hash = self.uncomp_sched.timing_constraints[1]["operation_repr"]
        rabi_pulse = self.uncomp_sched.operations[rabi_op_hash]["pulse_info"][0]
>>>>>>> 2ca07b48
        assert rabi_pulse["G_amp"] == 0.2
        assert rabi_pulse["D_amp"] == 0
        assert rabi_pulse["duration"] == 20e-9
        assert self.uncomp_sched.resources["q0.01"]["freq"] == 5.442e9

    def test_batched_variant_single_val(self, load_example_transmon_config):
        sched = ts.rabi_sched(
            pulse_amp=[0.5],
            pulse_duration=20e-9,
            frequency=5.442e9,
            qubit="q0",
            port=None,
            clock=None,
        )
        sched = qcompile(sched, load_example_transmon_config())

        # test that the right operations are added and timing is as expected.
        labels = ["Reset 0", "Rabi_pulse 0", "Measurement 0"]
        assert len(sched.schedulables) == len(labels)
        for i, schedulable in enumerate(sched.schedulables.values()):
            assert schedulable["label"] == labels[i]

        rabi_op_hash = list(sched.schedulables.values())[1]["operation_repr"]
        rabi_pulse = sched.operations[rabi_op_hash]["pulse_info"][0]
        assert rabi_pulse["G_amp"] == 0.5
        assert rabi_pulse["D_amp"] == 0
        assert rabi_pulse["duration"] == 20e-9

    def test_batched_variant_amps(self, load_example_transmon_config):

        amps = np.linspace(-0.5, 0.5, 5)
        sched = ts.rabi_sched(
            pulse_amp=amps,
            pulse_duration=20e-9,
            frequency=5.442e9,
            qubit="q0",
            port=None,
            clock=None,
        )
        sched = qcompile(sched, load_example_transmon_config())

        # test that the right operations are added and timing is as expected.
        labels = []
        for j in range(5):
            labels += [f"Reset {j}", f"Rabi_pulse {j}", f"Measurement {j}"]
        assert len(sched.schedulables) == len(labels)
        for i, schedulable in enumerate(sched.schedulables.values()):
            assert schedulable["label"] == labels[i]

        for i, exp_amp in enumerate(amps):
            rabi_op_hash = list(sched.schedulables.values())[3 * i + 1][
                "operation_repr"
            ]
            rabi_pulse = sched.operations[rabi_op_hash]["pulse_info"][0]
            assert rabi_pulse["G_amp"] == exp_amp
            assert rabi_pulse["D_amp"] == 0
            assert rabi_pulse["duration"] == 20e-9

    def test_batched_variant_durations(self, load_example_transmon_config):

        durations = np.linspace(3e-9, 30e-9, 6)
        sched = ts.rabi_sched(
            pulse_amp=0.5,
            pulse_duration=durations,
            frequency=5.442e9,
            qubit="q0",
            port=None,
            clock=None,
        )
        sched = qcompile(sched, load_example_transmon_config())

        # test that the right operations are added and timing is as expected.
        labels = []
        for j in range(6):
            labels += [f"Reset {j}", f"Rabi_pulse {j}", f"Measurement {j}"]

        assert len(sched.schedulables) == len(labels)
        for i, schedulable in enumerate(sched.schedulables.values()):
            assert schedulable["label"] == labels[i]

    def test_batched_variant_incompatible(self):
        with pytest.raises(ValueError):
            _ = ts.rabi_sched(
                pulse_amp=np.linspace(-0.3, 0.5, 3),
                pulse_duration=np.linspace(5e-9, 19e-9, 8),
                frequency=5.442e9,
                qubit="q0",
                port=None,
                clock=None,
            )

    def test_correct_inference_of_port_clock(self):
        # operation 1 is tested in test_timing to be the Rabi pulse
<<<<<<< HEAD
        op_name = list(self.sched.schedulables.values())[1]["operation_repr"]
        rabi_op = self.sched.operations[op_name]
=======
        op_name = self.uncomp_sched.timing_constraints[1]["operation_repr"]
        rabi_op = self.uncomp_sched.operations[op_name]
>>>>>>> 2ca07b48
        assert rabi_op["pulse_info"][0]["port"] == "q0:mw"
        assert rabi_op["pulse_info"][0]["clock"] == "q0.01"


class TestT1Sched(_CompilesAllBackends):
    @classmethod
    def setup_class(cls):
        set_datadir(tmp_dir.name)
        cls.sched_kwargs = {
            "times": np.linspace(0, 80e-6, 21),
            "qubit": "q0",
            "repetitions": 10,
        }

        cls.uncomp_sched = ts.t1_sched(**cls.sched_kwargs)

    def test_repetitions(self):
        assert self.uncomp_sched.repetitions == self.sched_kwargs["repetitions"]

    def test_timing(self):
        # test that the right operations are added and timing is as expected.
        labels = []
        label_tmpl = ["Reset {}", "pi {}", "Measurement {}"]
        for i in range(len(self.sched_kwargs["times"])):
            labels += [l.format(i) for l in label_tmpl]

<<<<<<< HEAD
        for i, schedulable in enumerate(self.sched.schedulables.values()):
            assert schedulable["label"] == labels[i]
=======
        for i, constr in enumerate(self.uncomp_sched.timing_constraints):
            assert constr["label"] == labels[i]
>>>>>>> 2ca07b48
            if (i - 2) % 3 == 0:  # every measurement operation
                assert (
                    schedulable["timing_constraints"][0]["rel_time"]
                    == self.sched_kwargs["times"][i // 3]
                )

    # pylint: disable=no-self-use
    def test_sched_float_times(self, load_example_transmon_config):
        sched_kwargs = {
            "times": 3e-6,  # a floating point time
            "qubit": "q0",
        }

        sched = ts.t1_sched(**sched_kwargs)
        sched = qcompile(sched, load_example_transmon_config())

    def test_operations(self):
        assert len(self.uncomp_sched.operations) == 2 + 21  # init, pi and 21*measure


class TestRamseySchedDetuning(_CompilesAllBackends):
    @classmethod
    def setup_class(cls):
        set_datadir(tmp_dir.name)
        times = np.linspace(4.0e-6, 80e-6, 20)
        cls.sched_kwargs = {
            "times": times,
            "qubit": "q0",
            "artificial_detuning": 8 / times[-1],
            "repetitions": 10,
        }

        cls.uncomp_sched = ts.ramsey_sched(**cls.sched_kwargs)

    def test_repetitions(self):
        assert self.uncomp_sched.repetitions == self.sched_kwargs["repetitions"]

    def test_timing(self):
        # test that the right operations are added and timing is as expected.
<<<<<<< HEAD
        for i, schedulable in enumerate(self.sched.schedulables.values()):
=======
        for i, constr in enumerate(self.uncomp_sched.timing_constraints):
>>>>>>> 2ca07b48
            if i % 4 == 0:
                assert schedulable["label"][:5] == "Reset"
            if (i - 2) % 4 == 0:  # every second pi/2 operation
                assert (
                    schedulable["timing_constraints"][0]["rel_time"]
                    == self.sched_kwargs["times"][i // 4]
                )
            if (i - 3) % 4 == 0:
                assert schedulable["label"][:11] == "Measurement"

    # pylint: disable=no-self-use
    def test_sched_float_times(self, load_example_transmon_config):
        sched_kwargs = {
            "times": 3e-6,  # a floating point time
            "qubit": "q0",
            "artificial_detuning": 250e3,
        }

        sched = ts.ramsey_sched(**sched_kwargs)
        sched = qcompile(sched, load_example_transmon_config())
        assert any(
            op["timing_constraints"][0]["rel_time"] == 3e-6
            for op in sched.schedulables.values()
        )

    def test_operations(self):
        # 2 initial pi/2, 20 acquisitions + 6 unique rotation angles for 2nd pi/2
        assert len(self.uncomp_sched.operations) == 2 + 20 + 6


class TestRamseySched(_CompilesAllBackends):
    @classmethod
    def setup_class(cls):
        set_datadir(tmp_dir.name)
        cls.sched_kwargs = {
            "times": np.linspace(4.0e-6, 80e-6, 20),
            "qubit": "q0",
            "repetitions": 10,
        }

        cls.uncomp_sched = ts.ramsey_sched(**cls.sched_kwargs)

    def test_repetitions(self):
        assert self.uncomp_sched.repetitions == self.sched_kwargs["repetitions"]

    def test_timing(self):
        # test that the right operations are added and timing is as expected.
<<<<<<< HEAD
        for i, schedulable in enumerate(self.sched.schedulables.values()):
=======
        for i, constr in enumerate(self.uncomp_sched.timing_constraints):
>>>>>>> 2ca07b48
            if i % 4 == 0:
                assert schedulable["label"][:5] == "Reset"
            if (i - 2) % 4 == 0:  # every second pi/2 operation
                assert (
                    schedulable["timing_constraints"][0]["rel_time"]
                    == self.sched_kwargs["times"][i // 4]
                )
            if (i - 3) % 4 == 0:
                assert schedulable["label"][:11] == "Measurement"

    # pylint: disable=no-self-use
    def test_sched_float_times(self, load_example_transmon_config):
        sched_kwargs = {
            "times": 3e-6,  # a floating point time
            "qubit": "q0",
        }

        sched = ts.ramsey_sched(**sched_kwargs)
        sched = qcompile(sched, load_example_transmon_config())

    def test_operations(self):
        assert (
            len(self.uncomp_sched.operations) == 3 + 20
        )  # init, x90, Rxy(90,0) and 20 * measure


class TestEchoSched(_CompilesAllBackends):
    @classmethod
    def setup_class(cls):
        set_datadir(tmp_dir.name)
        cls.sched_kwargs = {
            "times": np.linspace(4.0e-6, 80e-6, 20),
            "qubit": "q0",
            "repetitions": 10,
        }

        cls.uncomp_sched = ts.echo_sched(**cls.sched_kwargs)

    def test_repetitions(self):
        assert self.uncomp_sched.repetitions == self.sched_kwargs["repetitions"]

    # pylint: disable=no-self-use
    def test_sched_float_times(self, load_example_transmon_config):
        sched_kwargs = {
            "times": 3e-6,  # a floating point time
            "qubit": "q0",
        }

        sched = ts.echo_sched(**sched_kwargs)
        sched = qcompile(sched, load_example_transmon_config())

    def test_timing(self):
        # test that the right operations are added and timing is as expected.
<<<<<<< HEAD
        for i, schedulable in enumerate(self.sched.schedulables.values()):
=======
        for i, constr in enumerate(self.uncomp_sched.timing_constraints):
>>>>>>> 2ca07b48
            if i % 5 == 0:
                assert schedulable["label"][:5] == "Reset"
            if (i - 2) % 5 == 0:  # every second pi/2 operation
                assert (
                    schedulable["timing_constraints"][0]["rel_time"]
                    == self.sched_kwargs["times"][i // 5] / 2
                )
            if (i - 3) % 5 == 0:  # every second pi/2 operation
                assert (
                    schedulable["timing_constraints"][0]["rel_time"]
                    == self.sched_kwargs["times"][i // 5] / 2
                )
            if (i - 4) % 5 == 0:
                assert schedulable["label"][:11] == "Measurement"

    def test_operations(self):
        # 4 for an echo
        assert len(self.uncomp_sched.operations) == 23  # init, x90, X and 20x measure


class TestAllXYSched(_CompilesAllBackends):
    @classmethod
    def setup_class(cls):
        set_datadir(tmp_dir.name)
        cls.sched_kwargs = {"qubit": "q0", "repetitions": 10}

        cls.uncomp_sched = ts.allxy_sched(**cls.sched_kwargs)

    def test_repetitions(self):
        assert self.uncomp_sched.repetitions == self.sched_kwargs["repetitions"]

    def test_timing(self):
        # test that the right operations are added and timing is as expected.
<<<<<<< HEAD
        for i, schedulable in enumerate(self.sched.schedulables.values()):
=======
        for i, constr in enumerate(self.uncomp_sched.timing_constraints):
>>>>>>> 2ca07b48
            if i % 4 == 0:
                assert schedulable["label"][:5] == "Reset"
            if (i - 3) % 4 == 0:
                assert schedulable["label"][:11] == "Measurement"

    def test_operations(self):
        # 6 +21 operations (x90, y90, X180, Y180, idle, reset, 21*measurement)
        assert len(self.uncomp_sched.operations) == 6 + 21


class TestAllXYSchedElement(_CompilesAllBackends):
    @classmethod
    def setup_class(cls):
        set_datadir(tmp_dir.name)
        cls.sched_kwargs = {
            "qubit": "q0",
            "element_select_idx": 4,
        }

        cls.uncomp_sched = ts.allxy_sched(**cls.sched_kwargs)

    def test_timing(self):
        # test that the right operations are added and timing is as expected.
<<<<<<< HEAD
        for i, schedulable in enumerate(self.sched.schedulables.values()):
=======
        for i, constr in enumerate(self.uncomp_sched.timing_constraints):
>>>>>>> 2ca07b48
            if i % 4 == 0:
                assert schedulable["label"][:5] == "Reset"
            if (i - 3) % 4 == 0:
                assert schedulable["label"][:11] == "Measurement"

    def test_operations(self):
        # 4 operations (X180, Y180, reset, measurement)
        assert len(self.uncomp_sched.operations) == 4<|MERGE_RESOLUTION|>--- conflicted
+++ resolved
@@ -100,25 +100,14 @@
         labels = ["Reset 0", "Rabi_pulse 0", "Measurement 0"]
         abs_times = [0, 200e-6, 200e-6 + 20e-9]
 
-<<<<<<< HEAD
-        assert len(self.sched.schedulables) == len(labels)
-        for i, schedulable in enumerate(self.sched.schedulables.values()):
+        assert len(sched.schedulables) == len(labels)
+        for i, schedulable in enumerate(sched.schedulables.values()):
             assert schedulable["label"] == labels[i]
             assert schedulable["abs_time"] == abs_times[i]
 
     def test_rabi_pulse_ops(self):
-        rabi_op_hash = list(self.sched.schedulables.values())[1]["operation_repr"]
-        rabi_pulse = self.sched.operations[rabi_op_hash]["pulse_info"][0]
-=======
-        assert len(sched.timing_constraints) == len(labels)
-        for i, constr in enumerate(sched.timing_constraints):
-            assert constr["label"] == labels[i]
-            assert constr["abs_time"] == abs_times[i]
-
-    def test_rabi_pulse_ops(self):
-        rabi_op_hash = self.uncomp_sched.timing_constraints[1]["operation_repr"]
+        rabi_op_hash = list(self.uncomp_sched.schedulables.values())[1]["operation_repr"]
         rabi_pulse = self.uncomp_sched.operations[rabi_op_hash]["pulse_info"][0]
->>>>>>> 2ca07b48
         assert rabi_pulse["G_amp"] == 0.2
         assert rabi_pulse["D_amp"] == 0
         assert rabi_pulse["duration"] == 20e-9
@@ -212,13 +201,8 @@
 
     def test_correct_inference_of_port_clock(self):
         # operation 1 is tested in test_timing to be the Rabi pulse
-<<<<<<< HEAD
-        op_name = list(self.sched.schedulables.values())[1]["operation_repr"]
-        rabi_op = self.sched.operations[op_name]
-=======
-        op_name = self.uncomp_sched.timing_constraints[1]["operation_repr"]
+        op_name = list(self.uncomp_sched.schedulables.values())[1]["operation_repr"]
         rabi_op = self.uncomp_sched.operations[op_name]
->>>>>>> 2ca07b48
         assert rabi_op["pulse_info"][0]["port"] == "q0:mw"
         assert rabi_op["pulse_info"][0]["clock"] == "q0.01"
 
@@ -245,13 +229,8 @@
         for i in range(len(self.sched_kwargs["times"])):
             labels += [l.format(i) for l in label_tmpl]
 
-<<<<<<< HEAD
-        for i, schedulable in enumerate(self.sched.schedulables.values()):
-            assert schedulable["label"] == labels[i]
-=======
-        for i, constr in enumerate(self.uncomp_sched.timing_constraints):
-            assert constr["label"] == labels[i]
->>>>>>> 2ca07b48
+        for i, schedulable in enumerate(self.uncomp_sched.schedulables.values()):
+            assert schedulable["label"] == labels[i]
             if (i - 2) % 3 == 0:  # every measurement operation
                 assert (
                     schedulable["timing_constraints"][0]["rel_time"]
@@ -291,11 +270,7 @@
 
     def test_timing(self):
         # test that the right operations are added and timing is as expected.
-<<<<<<< HEAD
-        for i, schedulable in enumerate(self.sched.schedulables.values()):
-=======
-        for i, constr in enumerate(self.uncomp_sched.timing_constraints):
->>>>>>> 2ca07b48
+        for i, schedulable in enumerate(self.uncomp_sched.schedulables.values()):
             if i % 4 == 0:
                 assert schedulable["label"][:5] == "Reset"
             if (i - 2) % 4 == 0:  # every second pi/2 operation
@@ -343,11 +318,7 @@
 
     def test_timing(self):
         # test that the right operations are added and timing is as expected.
-<<<<<<< HEAD
-        for i, schedulable in enumerate(self.sched.schedulables.values()):
-=======
-        for i, constr in enumerate(self.uncomp_sched.timing_constraints):
->>>>>>> 2ca07b48
+        for i, schedulable in enumerate(self.uncomp_sched.schedulables.values()):
             if i % 4 == 0:
                 assert schedulable["label"][:5] == "Reset"
             if (i - 2) % 4 == 0:  # every second pi/2 operation
@@ -401,11 +372,7 @@
 
     def test_timing(self):
         # test that the right operations are added and timing is as expected.
-<<<<<<< HEAD
-        for i, schedulable in enumerate(self.sched.schedulables.values()):
-=======
-        for i, constr in enumerate(self.uncomp_sched.timing_constraints):
->>>>>>> 2ca07b48
+        for i, schedulable in enumerate(self.uncomp_sched.schedulables.values()):
             if i % 5 == 0:
                 assert schedulable["label"][:5] == "Reset"
             if (i - 2) % 5 == 0:  # every second pi/2 operation
@@ -439,11 +406,7 @@
 
     def test_timing(self):
         # test that the right operations are added and timing is as expected.
-<<<<<<< HEAD
-        for i, schedulable in enumerate(self.sched.schedulables.values()):
-=======
-        for i, constr in enumerate(self.uncomp_sched.timing_constraints):
->>>>>>> 2ca07b48
+        for i, schedulable in enumerate(self.uncomp_sched.schedulables.values()):
             if i % 4 == 0:
                 assert schedulable["label"][:5] == "Reset"
             if (i - 3) % 4 == 0:
@@ -467,11 +430,7 @@
 
     def test_timing(self):
         # test that the right operations are added and timing is as expected.
-<<<<<<< HEAD
-        for i, schedulable in enumerate(self.sched.schedulables.values()):
-=======
-        for i, constr in enumerate(self.uncomp_sched.timing_constraints):
->>>>>>> 2ca07b48
+        for i, schedulable in enumerate(self.uncomp_sched.schedulables.values()):
             if i % 4 == 0:
                 assert schedulable["label"][:5] == "Reset"
             if (i - 3) % 4 == 0:
