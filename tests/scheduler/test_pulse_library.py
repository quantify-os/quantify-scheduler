# pylint: disable=missing-module-docstring
# pylint: disable=missing-class-docstring
# pylint: disable=missing-function-docstring
# pylint: disable=eval-used
from unittest import TestCase

import pytest
<<<<<<< HEAD
import numpy as np
=======

>>>>>>> 3ed394f8
from quantify_scheduler import Operation
from quantify_scheduler.operations.gate_library import X90
from quantify_scheduler.operations.pulse_library import (
    DRAGPulse,
    IdlePulse,
    RampPulse,
    SoftSquarePulse,
    SquarePulse,
    create_dc_compensation_pulse,
    NumericalPulse,
    decompose_long_square_pulse,
)
from quantify_scheduler.resources import BasebandClockResource, ClockResource


def test_operation_duration_single_pulse() -> None:
    dgp = DRAGPulse(
        G_amp=0.8, D_amp=-0.3, phase=24.3, duration=20e-9, clock="cl:01", port="p.01"
    )
    assert dgp.duration == pytest.approx(20e-9)
    idle = IdlePulse(50e-9)
    assert idle.duration == pytest.approx(50e-9)


def test_operation_duration_single_pulse_delayed() -> None:
    dgp = DRAGPulse(
        G_amp=0.8,
        D_amp=-0.3,
        phase=24.3,
        duration=10e-9,
        clock="cl:01",
        port="p.01",
        t0=3.4e-9,
    )
    assert dgp.duration == pytest.approx(13.4e-9)


def test_operation_add_pulse() -> None:
    dgp1 = DRAGPulse(
        G_amp=0.8, D_amp=-0.3, phase=0, duration=20e-9, clock="cl:01", port="p.01", t0=0
    )
    assert len(dgp1["pulse_info"]) == 1
    dgp1.add_pulse(dgp1)
    assert len(dgp1["pulse_info"]) == 2

    x90 = X90("q1")
    assert len(x90["pulse_info"]) == 0
    dgp = DRAGPulse(
        G_amp=0.8, D_amp=-0.3, phase=0, duration=20e-9, clock="cl:01", port="p.01", t0=0
    )
    x90.add_pulse(dgp)
    assert len(x90["pulse_info"]) == 1


def test_operation_duration_composite_pulse() -> None:
    dgp1 = DRAGPulse(
        G_amp=0.8,
        D_amp=-0.3,
        phase=24.3,
        duration=10e-9,
        clock="cl:01",
        port="p.01",
        t0=0,
    )
    assert dgp1.duration == pytest.approx(10e-9)

    # Adding a shorter pulse is not expected to change the duration
    dgp2 = DRAGPulse(
        G_amp=0.8,
        D_amp=-0.3,
        phase=24.3,
        duration=7e-9,
        clock="cl:01",
        port="p.01",
        t0=2e-9,
    )
    dgp1.add_pulse(dgp2)
    assert dgp1.duration == pytest.approx(10e-9)

    # adding a longer pulse is expected to change the duration
    dgp3 = DRAGPulse(
        G_amp=0.8,
        D_amp=-0.3,
        phase=24.3,
        duration=12e-9,
        clock="cl:01",
        port="p.01",
        t0=3.4e-9,
    )
    dgp1.add_pulse(dgp3)
    assert dgp3.duration == pytest.approx(15.4e-9)
    assert dgp1.duration == pytest.approx(15.4e-9)


@pytest.mark.parametrize(
    "operation",
    [
        IdlePulse(duration=50e-9),
        SquarePulse(amp=0.5, duration=300e-9, port="p.01", clock="cl0.baseband"),
        SoftSquarePulse(1.0, 16e-9, "q0:mw", "q0.01", 0),
        RampPulse(1.0, 16e-9, "q0:mw"),
        NumericalPulse(
            np.linspace(0, 1, 1000), np.linspace(0, 20e-6, 1000), "q0:mw", "q0.01"
        ),
        DRAGPulse(
            G_amp=0.8,
            D_amp=-0.3,
            phase=24.3,
            duration=20e-9,
            clock="cl:01",
            port="p.01",
        ),
    ],
)
def test_pulse_is_valid(operation: Operation) -> None:
    assert Operation.is_valid(operation)


def test_decompose_long_square_pulse() -> None:
    # Non matching durations ("extra" pulse needed to get the necessary duration)
    duration = 200e-9
    duration_sq_max = 16e-9
    amp = 1.0
    port = "LP"
    clock = "baseband"
    sums = [duration, duration + duration_sq_max - (duration % duration_sq_max)]
    for single_duration, sum_ in zip([False, True], sums):
        pulses = decompose_long_square_pulse(
            duration=duration,
            duration_max=duration_sq_max,
            single_duration=single_duration,
            amp=amp,
            port=port,
            clock=clock,
        )

        assert len(pulses) == int(duration // duration_sq_max) + bool(
            duration % duration_sq_max
        )
        assert sum(
            pulse["pulse_info"][0]["duration"] for pulse in pulses
        ) == pytest.approx(sum_)

    # Exactly matching durations
    duration = 200e-6
    duration_sq_max = 50e-6

    for single_duration in [False, True]:
        pulses = decompose_long_square_pulse(
            duration=duration,
            duration_max=duration_sq_max,
            single_duration=single_duration,
            amp=amp,
            port=port,
            clock=clock,
        )

        assert len(pulses) == int(duration // duration_sq_max) + bool(
            duration % duration_sq_max
        )
        assert sum(
            pulse["pulse_info"][0]["duration"] for pulse in pulses
        ) == pytest.approx(duration)


@pytest.mark.parametrize(
    "operation",
    [
        IdlePulse(16e-9),
        SquarePulse(1.0, 16e-9, "q0:mw", "q0.01", 0, 0),
        SoftSquarePulse(1.0, 16e-9, "q0:mw", "q0.01", 0),
        RampPulse(1.0, 16e-9, "q0:mw"),
        NumericalPulse(
            np.linspace(0, 1, 1000), np.linspace(0, 20e-6, 1000), "q0:mw", "q0.01"
        ),
        DRAGPulse(0.8, 0.83, 1.0, "q0:mw", 16e-9, "q0.01", 0),
    ],
)
def test__repr__(operation: Operation) -> None:
    assert eval(repr(operation)) == operation


@pytest.mark.parametrize(
    "operation",
    [
        IdlePulse(16e-9),
        SquarePulse(1.0, 16e-9, "q0:mw", "q0.01", 0, 0),
        SoftSquarePulse(1.0, 16e-9, "q0:mw", "q0.01", 0),
        RampPulse(1.0, 16e-9, "q0:mw"),
        NumericalPulse(
            np.linspace(0, 1, 1000), np.linspace(0, 20e-6, 1000), "q0:mw", "q0.01"
        ),
        DRAGPulse(0.8, 0.83, 1.0, "q0:mw", 16e-9, "q0.01", 0),
    ],
)
def test__str__(operation: Operation) -> None:
    assert isinstance(eval(str(operation)), type(operation))


@pytest.mark.parametrize(
    "operation",
    [
        IdlePulse(16e-9),
        SquarePulse(1.0, 16e-9, "q0:mw", "q0.01", 0, 0),
        SoftSquarePulse(1.0, 16e-9, "q0:mw", "q0.01", 0),
        RampPulse(1.0, 16e-9, "q0:mw"),
        NumericalPulse(
            np.linspace(0, 1, 1000), np.linspace(0, 20e-6, 1000), "q0:mw", "q0.01"
        ),
        DRAGPulse(0.8, 0.83, 1.0, "q0:mw", 16e-9, "q0.01", 0),
    ],
)
def test_deserialize(operation: Operation) -> None:
    # Arrange
    operation_repr: str = repr(operation)

    # Act
    obj = eval(operation_repr)

    # Assert
    TestCase().assertDictEqual(obj.data, operation.data)


@pytest.mark.parametrize(
    "operation",
    [
        IdlePulse(16e-9),
        SquarePulse(1.0, 16e-9, "q0:mw", "q0.01", 0, 0),
        SoftSquarePulse(1.0, 16e-9, "q0:mw", "q0.01", 0),
        RampPulse(1.0, 16e-9, "q0:mw"),
        NumericalPulse(
            np.linspace(0, 1, 1000), np.linspace(0, 20e-6, 1000), "q0:mw", "q0.01"
        ),
        DRAGPulse(0.8, 0.83, 1.0, "q0:mw", 16e-9, "q0.01", 0),
    ],
)
def test__repr__modify_not_equal(operation: Operation) -> None:
    # Arrange
    obj = eval(repr(operation))
    assert obj == operation

    # Act
    obj.data["pulse_info"][0]["foo"] = "bar"

    # Assert
    assert obj != operation


def test_dccompensation_pulse_amp() -> None:
    pulse0 = SquarePulse(
        amp=1, duration=1e-8, port="LP", clock=BasebandClockResource.IDENTITY
    )
    pulse1 = RampPulse(
        amp=1, duration=1e-8, port="LP", clock=BasebandClockResource.IDENTITY
    )

    pulse2 = create_dc_compensation_pulse(
        duration=1e-8,
        pulses=[pulse0, pulse1],
        sampling_rate=int(1e16),
        port="LP",
    )
    TestCase().assertAlmostEqual(pulse2.data["pulse_info"][0]["amp"], -1.5)


def test_dccompensation_pulse_modulated() -> None:
    clock = ClockResource("clock", 1.0)
    pulse0 = SquarePulse(amp=1, duration=1e-8, port="LP", clock=clock)
    pulse = create_dc_compensation_pulse(
        amp=1, pulses=[pulse0], port="LP", sampling_rate=int(1e9)
    )
    assert pulse.data["pulse_info"][0]["duration"] == 0.0


def test_dccompensation_pulse_duration() -> None:
    pulse0 = SquarePulse(
        amp=1, duration=1e-8, port="LP", clock=BasebandClockResource.IDENTITY
    )
    pulse1 = RampPulse(
        amp=1, duration=1e-8, port="LP", clock=BasebandClockResource.IDENTITY
    )

    pulse2 = create_dc_compensation_pulse(
        amp=1,
        pulses=[pulse0, pulse1],
        sampling_rate=int(1e9),
        port="LP",
    )
    TestCase().assertAlmostEqual(pulse2.data["pulse_info"][0]["duration"], 1.5e-8)
    TestCase().assertAlmostEqual(pulse2.data["pulse_info"][0]["amp"], -1.0)


def test_dccompensation_pulse_both_params() -> None:
    with pytest.raises(ValueError):
        pulse0 = SquarePulse(
            amp=1, duration=1e-8, port="LP", clock=BasebandClockResource.IDENTITY
        )
        create_dc_compensation_pulse(
            amp=1,
            duration=1e-8,
            pulses=[pulse0],
            sampling_rate=int(1e9),
            port="LP",
        )<|MERGE_RESOLUTION|>--- conflicted
+++ resolved
@@ -5,11 +5,8 @@
 from unittest import TestCase
 
 import pytest
-<<<<<<< HEAD
+
 import numpy as np
-=======
-
->>>>>>> 3ed394f8
 from quantify_scheduler import Operation
 from quantify_scheduler.operations.gate_library import X90
 from quantify_scheduler.operations.pulse_library import (
