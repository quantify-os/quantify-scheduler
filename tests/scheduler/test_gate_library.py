# pylint: disable=missing-module-docstring
# pylint: disable=missing-class-docstring
# pylint: disable=missing-function-docstring
# pylint: disable=eval-used
<<<<<<< HEAD
# pylint: disable=redefined-outer-name
=======
import json
>>>>>>> 2f1c9345
from typing import Any
from unittest import TestCase

import numpy as np
import pytest

from quantify_scheduler import Operation, Schedule, Schedulable
from quantify_scheduler.json_utils import ScheduleJSONEncoder, ScheduleJSONDecoder
from quantify_scheduler.operations.gate_library import (
    CNOT,
    CZ,
    X90,
    Y90,
    Measure,
    Reset,
    Rxy,
    X,
    Y,
)
from quantify_scheduler.operations.shared_native_library import SpectroscopyOperation
from quantify_scheduler.compilation import device_compile, hardware_compile
from quantify_scheduler.schedules.schedule import CompiledSchedule


def test_schedule_add_schedulables() -> None:
    sched = Schedule("my exp")
    test_lab = "test label"
    x90_label = sched.add(Rxy(theta=90, phi=0, qubit="q0"), label=test_lab)["label"]
    assert x90_label == test_lab

    with pytest.raises(ValueError):
        x90_label = sched.add(Rxy(theta=90, phi=0, qubit="q0"), label=test_lab)["label"]

    uuid_label = sched.add(Rxy(theta=90, phi=0, qubit="q0"))["label"]
    assert uuid_label != x90_label

    # not specifying a label should work
    sched.add(Rxy(theta=90, phi=0, qubit="q0"), ref_op=None)

    # specifying existing label should work
    sched.add(Rxy(theta=90, phi=0, qubit="q0"), ref_op=x90_label)

    # specifying non-existing label should raise an error
    with pytest.raises(ValueError):
        sched.add(Rxy(theta=90, phi=0, qubit="q0"), ref_op="non-existing-operation")

    # All schedulables should be valid
    for schedulable in sched.schedulables.values():
        assert Schedulable.is_valid(schedulable)

    assert Schedule.is_valid(sched)


def test_rxy_angle_modulo() -> None:
    """asserts that theta angles fall in the domain -180 to 180"""
    rxy_270 = Rxy(theta=270, phi=23.9, qubit="q5")
    rxy_m90 = Rxy(theta=-90, phi=23.9, qubit="q5")
    assert rxy_270 == rxy_m90

    assert rxy_270.data["gate_info"]["theta"] == -90.0

    rxy_360 = Rxy(theta=360, phi=23.9, qubit="q5")
    assert rxy_360.data["gate_info"]["theta"] == 0


@pytest.mark.parametrize(
    "operation",
    [
        Reset("q0", "q1"),
        Rxy(theta=124, phi=23.9, qubit="q5"),
        X("q0"),
        X90("q1"),
        Y("q0"),
        Y90("q1"),
        CZ("q0", "q1"),
        CNOT("q0", "q6"),
        Measure("q0", "q9"),
        SpectroscopyOperation("q0"),
    ],
)
def test_gate_is_valid(operation: Operation) -> None:
    assert Operation.is_valid(operation)


def test_rxy_is_valid() -> None:
    rxy_q5 = Rxy(theta=124, phi=23.9, qubit="q5")
    assert Operation.is_valid(rxy_q5)


def is__repr__equal(operation: Operation) -> None:
    """
    Asserts that evaluating the representation
    of a thing is identical to the thing
    itself.
    """
    # Arrange
    operation_state: str = json.dumps(operation, cls=ScheduleJSONEncoder)

    # Act
    obj = json.loads(operation_state, cls=ScheduleJSONDecoder)
    assert obj == operation


def is__str__equal(obj: Any) -> None:
    """
    Asserts if the string representation
    equals the object type.
    """
    assert isinstance(eval(str(obj)), type(obj))


@pytest.mark.parametrize(
    "operation",
    [
        Rxy(theta=124, phi=23.9, qubit="q5"),
        X90("q1"),
        X("q0"),
        Y90("q1"),
        Y("q1"),
        Reset("q0"),
        Reset("q0", "q1"),
        CZ("q0", "q1"),
        CNOT("q0", "q6"),
        Measure("q0", "q6"),
        Measure("q0"),
        Measure("q0", "q6", acq_channel=4),  # This operation should be invalid #262
        Measure("q0", "q6", acq_index=92),
        SpectroscopyOperation("q0"),
    ],
)
def test__repr__(operation: Operation) -> None:
    is__repr__equal(operation)


@pytest.mark.parametrize(
    "operation",
    [
        Rxy(theta=124, phi=23.9, qubit="q5"),
        X90("q1"),
        X("q0"),
        Y90("q1"),
        Y("q1"),
        Reset("q0"),
        Reset("q0", "q1"),
        CZ("q0", "q1"),
        CNOT("q0", "q6"),
        Measure("q0", "q6"),
        Measure("q0"),
        Measure("q0", "q6", acq_channel=4),  # This operation should be invalid #262
        Measure("q0", "q6", acq_index=92),
        SpectroscopyOperation("q0"),
    ],
)
def test__str__(operation: Operation) -> None:
    is__str__equal(operation)


@pytest.mark.parametrize(
    "operation",
    [
        Rxy(theta=124, phi=23.9, qubit="q5"),
        X90("q1"),
        X("q0"),
        Y90("q1"),
        Y("q1"),
        Reset("q0"),
        Reset("q0", "q1"),
        CZ("q0", "q1"),
        CNOT("q0", "q6"),
        Measure("q0", "q6"),
        Measure("q0"),
        Measure("q0", "q6", acq_channel=4),
        Measure("q0", "q6", acq_index=92),
        SpectroscopyOperation("q0"),
    ],
)
def test_deserialize(operation: Operation) -> None:
    # Arrange
    operation_state: str = json.dumps(operation, cls=ScheduleJSONEncoder)

    # Act
    obj = json.loads(operation_state, cls=ScheduleJSONDecoder)

    # Assert
    if (
        "unitary" in operation.data["gate_info"]
        and not operation.data["gate_info"]["unitary"] is None
    ):
        assert isinstance(obj.data["gate_info"]["unitary"], (np.generic, np.ndarray))
        np.testing.assert_array_almost_equal(
            obj.data["gate_info"]["unitary"],
            operation.data["gate_info"]["unitary"],
            decimal=9,
        )

        # TestCase().assertDictEqual cannot compare numpy arrays for equality
        # therefore "unitary" is removed
        del obj.data["gate_info"]["unitary"]
        del operation.data["gate_info"]["unitary"]

    TestCase().assertDictEqual(obj.data, operation.data)


@pytest.mark.parametrize(
    "operation",
    [
        Rxy(theta=124, phi=23.9, qubit="q5"),
        X90("q1"),
        X("q0"),
        Y90("q1"),
        Y("q1"),
        Reset("q0"),
        Reset("q0", "q1"),
        CZ("q0", "q1"),
        CNOT("q0", "q6"),
        Measure("q0", "q6"),
        Measure("q0"),
        Measure("q0", "q6", acq_channel=4),
        Measure("q0", "q6", acq_index=92),
        SpectroscopyOperation("q0"),
    ],
)
def test__repr__modify_not_equal(operation: Operation) -> None:
    # Arrange
    operation_state: str = json.dumps(operation, cls=ScheduleJSONEncoder)

    # Act
    obj = json.loads(operation_state, cls=ScheduleJSONDecoder)
    assert obj == operation

    # Act
    obj.data["pulse_info"].append({"clock": "q0.01"})

    # Assert
    assert obj != operation


def test_compilation_spectroscopy_operation(mock_setup_basic_nv):
    """SpectroscopyOperation can be compiled to the device layer and to qblox instructions.

    Verify that the device representation and the hardware instructions contain
    plausible content.
    """
    schedule = Schedule(name="Two Spectroscopy Pulses", repetitions=1)

    label1 = "Spectroscopy pulse 1"
    label2 = "Spectroscopy pulse 2"
    _ = schedule.add(SpectroscopyOperation("qe0"), label=label1)
    _ = schedule.add(SpectroscopyOperation("qe0"), label=label2)

    # SpectroscopyOperation is added to the operations.
    # It has "gate_info", but no "pulse_info" yet.
    spec_pulse_str = str(SpectroscopyOperation("qe0"))
    assert spec_pulse_str in schedule.operations
    assert "gate_info" in schedule.operations[spec_pulse_str]
    assert schedule.operations[spec_pulse_str]["pulse_info"] == []

    # Operation is added twice to schedulables and has no timing information yet.
    assert label1 in schedule.schedulables
    assert label2 in schedule.schedulables
    assert (
        "abs_time" not in schedule.schedulables[label1].data.keys()
        or schedule.schedulables[label1].data["abs_time"] is None
    )
    assert (
        "abs_time" not in schedule.schedulables[label2].data.keys()
        or schedule.schedulables[label2].data["abs_time"] is None
    )

    # We can plot the circuit diagram
    schedule.plot_circuit_diagram()

    mock_nv_setup = mock_setup_basic_nv
    quantum_device = mock_nv_setup["quantum_device"]
    pulse_duration = quantum_device.get_element(
        "qe0"
    ).spectroscopy_operation.duration.get()

    dev_cfg = quantum_device.generate_device_config()
    schedule_device = device_compile(schedule, dev_cfg)

    # The gate_info remains unchanged, but the pulse info has been added
    assert spec_pulse_str in schedule_device.operations
    assert "gate_info" in schedule_device.operations[spec_pulse_str]
    assert (
        schedule_device.operations[spec_pulse_str]["gate_info"]
        == schedule.operations[spec_pulse_str]["gate_info"]
    )
    assert not schedule_device.operations[spec_pulse_str]["pulse_info"] == []

    # Timing info has been added
    assert "abs_time" in schedule_device.schedulables[label1].data.keys()
    assert "abs_time" in schedule_device.schedulables[label2].data.keys()
    assert schedule_device.schedulables[label1].data["abs_time"] == 0
    duration_pulse_1 = schedule_device.operations[spec_pulse_str].data["pulse_info"][0][
        "duration"
    ]
    assert schedule_device.schedulables[label2].data["abs_time"] == pytest.approx(
        0 + duration_pulse_1
    )

    hardware_cfg = quantum_device.generate_hardware_config()
    assert not "compiled_instructions" in schedule_device.data
    schedule_hardware = hardware_compile(schedule_device, hardware_cfg)

    assert isinstance(schedule_hardware, CompiledSchedule)
    assert "compiled_instructions" in schedule_hardware.data

    assert schedule_hardware.timing_table.data.loc[0, "duration"] == pulse_duration
    assert schedule_hardware.timing_table.data.loc[1, "duration"] == pulse_duration
    assert schedule_hardware.timing_table.data.loc[1, "abs_time"] == pulse_duration
    assert schedule_hardware.timing_table.data.loc[0, "is_acquisition"] is False
    assert schedule_hardware.timing_table.data.loc[1, "is_acquisition"] is False


def test_rotation_unitaries() -> None:
    # Set the tolerance in terms of machine precision, one machine epsilon by default
    # Could be increased to allow for less pretty computations with more round-off
    # error.

    atol = 1 * np.finfo(np.complex128).eps
    # Test Rxy for all angles:
    # The tests are written in form: target, desired
    np.testing.assert_allclose(
        Rxy(theta=0, phi=0, qubit=None).data["gate_info"]["unitary"],
        (1.0 + 0.0j) * np.array([[1, 0], [0, 1]]),
        atol=atol,
    )
    np.testing.assert_allclose(
        Rxy(theta=90, phi=0, qubit=None).data["gate_info"]["unitary"],
        (1.0 + 0.0j) / np.sqrt(2) * np.array([[1, -1j], [-1j, 1]]),
        atol=atol,
    )

    np.testing.assert_allclose(
        Rxy(theta=-90, phi=90, qubit=None).data["gate_info"]["unitary"],
        (1.0 + 0.0j) / np.sqrt(2) * np.array([[1, 1], [-1, 1]]),
        atol=atol,
    )

    # Test for the X180, X90, Y180 and Y90 gates which are derived from Rxy
    np.testing.assert_allclose(
        X(qubit=None).data["gate_info"]["unitary"],
        (1.0 + 0.0j) * np.array([[0, 1j], [1j, 0]]),
        atol=atol,
    )

    np.testing.assert_allclose(
        X90(qubit=None).data["gate_info"]["unitary"],
        (1.0 + 0.0j) / np.sqrt(2) * np.array([[1, -1j], [-1j, 1]]),
        atol=atol,
    )

    np.testing.assert_allclose(
        Y(qubit=None).data["gate_info"]["unitary"],
        (1.0 + 0.0j) * np.array([[0, 1], [-1, 0]]),
        atol=atol,
    )

    np.testing.assert_allclose(
        Y90(qubit=None).data["gate_info"]["unitary"],
        (1.0 + 0.0j) / np.sqrt(2) * np.array([[1, -1], [1, 1]]),
        atol=atol,
    )<|MERGE_RESOLUTION|>--- conflicted
+++ resolved
@@ -2,11 +2,8 @@
 # pylint: disable=missing-class-docstring
 # pylint: disable=missing-function-docstring
 # pylint: disable=eval-used
-<<<<<<< HEAD
 # pylint: disable=redefined-outer-name
-=======
 import json
->>>>>>> 2f1c9345
 from typing import Any
 from unittest import TestCase
 
