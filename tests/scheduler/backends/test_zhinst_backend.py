--- conflicted
+++ resolved
@@ -20,11 +20,7 @@
 from quantify_scheduler.backends import zhinst_backend, SerialCompiler
 from quantify_scheduler.backends.types import common, zhinst
 from quantify_scheduler.backends.zhinst import settings
-<<<<<<< HEAD
 from quantify_scheduler.helpers import schedule as schedule_helpers
-=======
-from quantify_scheduler.compilation import qcompile
->>>>>>> be1d5cc4
 from quantify_scheduler.helpers import waveforms as waveform_helpers
 from quantify_scheduler.operations.gate_library import X90, Measure, Reset
 from quantify_scheduler.schedules import spectroscopy_schedules, trace_schedules
@@ -887,11 +883,7 @@
 
 
 def test_compile_backend_with_undefined_local_oscillator(
-<<<<<<< HEAD
     make_schedule, mock_setup_basic_transmon
-=======
-    make_schedule, load_example_transmon_config
->>>>>>> be1d5cc4
 ):
     # Arrange
     q0 = "q0"
@@ -900,11 +892,6 @@
     schedule.add(X90(q0))
     # no measure to keep it simple
 
-<<<<<<< HEAD
-=======
-    device_cfg = load_example_transmon_config
-
->>>>>>> be1d5cc4
     hardware_cfg_str = """
     {
         "backend": "quantify_scheduler.backends.zhinst_backend.compile_backend",
@@ -948,21 +935,13 @@
 
 
 def test_compile_backend_with_duplicate_local_oscillator(
-<<<<<<< HEAD
     make_schedule, mock_setup_basic_transmon
-=======
-    make_schedule, load_example_transmon_config
->>>>>>> be1d5cc4
 ):
     # Arrange
     q0 = "q0"
     schedule = Schedule("test")
     schedule.add(Reset(q0))
     schedule.add(X90(q0))
-<<<<<<< HEAD
-=======
-    device_cfg = load_example_transmon_config
->>>>>>> be1d5cc4
 
     hardware_cfg_str = """
     {
@@ -1020,14 +999,9 @@
     )
 
 
-<<<<<<< HEAD
 def test_acquisition_staircase_unique_acquisitions(
     compile_config_basic_transmon_zhinst_hardware,
 ):
-=======
-def test_acquisition_staircase_unique_acquisitions(load_example_transmon_config):
-
->>>>>>> be1d5cc4
     schedule = acquisition_staircase_sched(
         np.linspace(0, 1, 20),
         readout_pulse_duration=1e-6,
@@ -1038,11 +1012,6 @@
         clock="q0.ro",
         repetitions=1024,
     )
-<<<<<<< HEAD
-=======
-    device_cfg = load_example_transmon_config
-    hw_cfg = load_json_example_scheme("zhinst_test_mapping.json")
->>>>>>> be1d5cc4
 
     # Act
     compiler = SerialCompiler(name="compiler")
@@ -1110,13 +1079,9 @@
         )
 
 
-<<<<<<< HEAD
 def test_acquisition_staircase_right_acq_channel(
     compile_config_basic_transmon_zhinst_hardware,
 ):
-=======
-def test_acquisition_staircase_right_acq_channel(load_example_transmon_config):
->>>>>>> be1d5cc4
 
     acq_channel = 2
     schedule = acquisition_staircase_sched(
@@ -1130,11 +1095,6 @@
         repetitions=1024,
         acq_channel=acq_channel,
     )
-<<<<<<< HEAD
-=======
-    device_cfg = load_example_transmon_config
-    hw_cfg = load_json_example_scheme("zhinst_test_mapping.json")
->>>>>>> be1d5cc4
 
     # Act
     compiler = SerialCompiler(name="compiler")
@@ -1203,13 +1163,9 @@
         )
 
 
-<<<<<<< HEAD
 def test_too_long_acquisition_raises_readable_exception(
     compile_config_basic_transmon_zhinst_hardware,
 ):
-=======
-def test_too_long_acquisition_raises_readable_exception(load_example_transmon_config):
->>>>>>> be1d5cc4
     sched = Schedule(name="Too long acquisition schedule", repetitions=1024)
 
     # these are kind of magic names that are known to exist in the default config.
@@ -1228,14 +1184,7 @@
             acq_channel=0,
         ),
     )
-<<<<<<< HEAD
     compiler = SerialCompiler(name="compiler")
-=======
-
-    device_cfg = load_example_transmon_config
-    hw_cfg = load_json_example_scheme("zhinst_test_mapping.json")
-
->>>>>>> be1d5cc4
     # Act
     with pytest.raises(ValueError) as exc_info:
         _ = compiler.compile(
