# pylint: disable=missing-class-docstring
# pylint: disable=missing-function-docstring
# pylint: disable=missing-module-docstring
# pylint: disable=redefined-outer-name
# pylint: disable=too-many-lines

# Repository: https://gitlab.com/quantify-os/quantify-scheduler
# Licensed according to the LICENCE file on the main branch
"""Tests for Qblox backend."""
import copy
import inspect
import json
import logging
import os
import re
import shutil
import tempfile

from typing import Dict, Generator

import numpy as np
import pytest
from qblox_instruments import Pulsar, PulsarType

from quantify_core.data.handling import set_datadir  # pylint: disable=no-name-in-module

import quantify_scheduler
import quantify_scheduler.schemas.examples as es

from quantify_scheduler import Schedule

from quantify_scheduler.backends.qblox_backend import hardware_compile
from quantify_scheduler.backends.qblox import (
    compiler_container,
    constants,
    q1asm_instructions,
    register_manager,
)
from quantify_scheduler.backends.qblox.compiler_abc import Sequencer
from quantify_scheduler.backends.qblox.helpers import (
    convert_hw_config_to_portclock_configs_spec,
    assign_pulse_and_acq_info_to_devices,
    generate_port_clock_to_device_map,
    find_all_port_clock_combinations,
    find_inner_dicts_containing_key,
    generate_uuid_from_wf_data,
    generate_waveform_data,
    to_grid_time,
)
from quantify_scheduler.backends.qblox.instrument_compilers import (
    QcmModule,
    QcmRfModule,
    QrmModule,
    QrmRfModule,
)
from quantify_scheduler.backends.qblox.qasm_program import QASMProgram
from quantify_scheduler.backends.types import qblox as types
from quantify_scheduler.backends.types.qblox import BasebandModuleSettings

from quantify_scheduler.compilation import (
    determine_absolute_timing,
    device_compile,
    qcompile,
)

from quantify_scheduler.operations.acquisition_library import Trace
from quantify_scheduler.operations.gate_library import Measure, Reset, X
from quantify_scheduler.operations.pulse_library import (
    DRAGPulse,
    IdlePulse,
    RampPulse,
    ShiftClockPhase,
    SquarePulse,
)
from quantify_scheduler.operations.operation import Operation

from quantify_scheduler.resources import BasebandClockResource, ClockResource

from quantify_scheduler.schedules.timedomain_schedules import (
    allxy_sched,
    readout_calibration_sched,
)

from tests.fixtures.mock_setup import close_instruments

esp = inspect.getfile(es)

cfg_f = os.path.abspath(os.path.join(esp, "..", "transmon_test_config.json"))
with open(cfg_f, "r", encoding="utf-8") as f:
    DEVICE_CFG = json.load(f)

map_f = os.path.abspath(os.path.join(esp, "..", "qblox_test_mapping.json"))
with open(map_f, "r", encoding="utf-8") as f:
    HARDWARE_CFG = json.load(f)


REGENERATE_REF_FILES: bool = False  # Set flag to true to regenerate the reference files


# --------- Test fixtures ---------
@pytest.fixture
def hardware_cfg_baseband():
    yield {
        "backend": "quantify_scheduler.backends.qblox_backend.hardware_compile",
        "qcm0": {
            "name": "qcm0",
            "instrument_type": "Pulsar_QCM",
            "ref": "internal",
            "complex_output_0": {
                "lo_name": "lo0",
                "portclock_configs": [
                    {
                        "port": "q0:mw",
                        "clock": "cl0.baseband",
                        "instruction_generated_pulses_enabled": True,
                        "interm_freq": 50e6,
                    }
                ],
            },
            "complex_output_1": {
                "portclock_configs": [{"port": "q1:mw", "clock": "q1.01"}],
            },
        },
        "lo0": {"instrument_type": "LocalOscillator", "frequency": None, "power": 1},
    }


@pytest.fixture
def hardware_cfg_real_mode(
    instruction_generated_pulses_enabled,
):  # pylint: disable=line-too-long
    yield {
        "backend": "quantify_scheduler.backends.qblox_backend.hardware_compile",
        "qcm0": {
            "name": "qcm0",
            "instrument_type": "Pulsar_QCM",
            "ref": "internal",
            "real_output_0": {
                "portclock_configs": [
                    {
                        "port": "dummy_port_1",
                        "clock": "cl0.baseband",
                        "instruction_generated_pulses_enabled": instruction_generated_pulses_enabled,
                    },
                ],
            },
            "real_output_1": {
                "portclock_configs": [
                    {
                        "port": "dummy_port_2",
                        "clock": "cl0.baseband",
                        "instruction_generated_pulses_enabled": instruction_generated_pulses_enabled,
                    }
                ],
            },
            "real_output_2": {
                "portclock_configs": [
                    {
                        "port": "dummy_port_3",
                        "clock": "cl0.baseband",
                        "instruction_generated_pulses_enabled": instruction_generated_pulses_enabled,
                    }
                ],
            },
            "real_output_3": {
                "portclock_configs": [
                    {
                        "port": "dummy_port_4",
                        "clock": "cl0.baseband",
                        "instruction_generated_pulses_enabled": instruction_generated_pulses_enabled,
                    }
                ],
            },
        },
    }


@pytest.fixture
def hardware_cfg_multiplexing():
    yield {
        "backend": "quantify_scheduler.backends.qblox_backend.hardware_compile",
        "qcm0": {
            "name": "qcm0",
            "instrument_type": "Pulsar_QCM",
            "ref": "internal",
            "complex_output_0": {
                "lo_name": "lo0",
                "portclock_configs": [
                    {
                        "port": "q0:mw",
                        "clock": "q0.01",
                        "interm_freq": 50e6,
                    },
                    {
                        "port": "q1:mw",
                        "clock": "q0.01",
                        "interm_freq": 50e6,
                    },
                    {
                        "port": "q2:mw",
                        "clock": "q0.01",
                        "interm_freq": 50e6,
                    },
                    {
                        "port": "q3:mw",
                        "clock": "q0.01",
                        "interm_freq": 50e6,
                    },
                    {
                        "port": "q4:mw",
                        "clock": "q0.01",
                        "interm_freq": 50e6,
                    },
                ],
            },
            "complex_output_1": {
                "portclock_configs": [{"port": "q1:mw", "clock": "q1.01"}],
            },
        },
        "lo0": {"instrument_type": "LocalOscillator", "frequency": None, "power": 1},
    }


@pytest.fixture
def hardware_cfg_latency_corrections():
    return {
        "backend": "quantify_scheduler.backends.qblox_backend.hardware_compile",
        "latency_corrections": {"q0:mw-q0.01": 2e-8, "q1:mw-q1.01": 5e-9},
        "qcm0": {
            "instrument_type": "Pulsar_QCM",
            "ref": "internal",
            "complex_output_0": {
                "portclock_configs": [{"port": "q0:mw", "clock": "q0.01"}],
            },
        },
        "cluster0": {
            "instrument_type": "Cluster",
            "ref": "internal",
            "cluster0_module1": {
                "instrument_type": "QCM",
                "complex_output_0": {
                    "portclock_configs": [
                        {
                            "port": "q1:mw",
                            "clock": "q1.01",
                        }
                    ],
                },
            },
        },
    }


@pytest.fixture
def hardware_cfg_two_qubit_gate():
    return {
        "backend": "quantify_scheduler.backends.qblox_backend.hardware_compile",
        "qcm0": {
            "instrument_type": "Pulsar_QCM",
            "ref": "internal",
            "complex_output_0": {
                "portclock_configs": [
                    {"port": f"{qubit}:fl", "clock": clock}
                    for qubit in ["q2", "q3"]
                    for clock in [BasebandClockResource.IDENTITY, f"{qubit}.01"]
                ]
            },
        },
    }


@pytest.fixture
def dummy_pulsars() -> Generator[Dict[str, Pulsar], None, None]:
    qcm_names = ["qcm0", "qcm1"]
    qrm_names = ["qrm0", "qrm1"]

    close_instruments(qcm_names + qrm_names)

    _pulsars = {}
    for qcm_name in qcm_names:
        _pulsars[qcm_name] = Pulsar(name=qcm_name, dummy_type=PulsarType.PULSAR_QCM)
    for qrm_name in qrm_names:
        _pulsars[qrm_name] = Pulsar(name=qrm_name, dummy_type=PulsarType.PULSAR_QRM)

    yield _pulsars

    close_instruments(qcm_names + qrm_names)


@pytest.fixture
def pulse_only_schedule():
    sched = Schedule("pulse_only_experiment")
    sched.add(Reset("q0"))
    sched.add(
        DRAGPulse(
            G_amp=0.5,
            D_amp=-0.2,
            phase=90,
            port="q0:mw",
            duration=20e-9,
            clock="q0.01",
            t0=4e-9,
        )
    )
    sched.add(RampPulse(t0=2e-3, amp=0.5, duration=28e-9, port="q0:mw", clock="q0.01"))
    # Clocks need to be manually added at this stage.
    sched.add_resources([ClockResource("q0.01", freq=5e9)])
    return sched


@pytest.fixture
def cluster_only_schedule():
    sched = Schedule("cluster_only_schedule")
    sched.add(Reset("q4"))
    sched.add(
        DRAGPulse(
            G_amp=0.7,
            D_amp=-0.2,
            phase=90,
            port="q4:mw",
            duration=20e-9,
            clock="q4.01",
            t0=4e-9,
        )
    )
    sched.add(
        DRAGPulse(
            G_amp=0.2,
            D_amp=-0.2,
            phase=90,
            port="q5:mw",
            duration=20e-9,
            clock="q5.01",
            t0=4e-9,
        )
    )
    sched.add(RampPulse(t0=2e-3, amp=0.5, duration=28e-9, port="q4:mw", clock="q4.01"))
    # Clocks need to be manually added at this stage.
    sched.add_resources([ClockResource("q4.01", freq=5e9)])
    sched.add_resources([ClockResource("q5.01", freq=5e9)])
    return sched


@pytest.fixture
def pulse_only_schedule_multiplexed():
    sched = Schedule("pulse_only_experiment")
    sched.add(Reset("q0"))
    operation = sched.add(
        DRAGPulse(
            G_amp=0.7,
            D_amp=-0.2,
            phase=90,
            port="q0:mw",
            duration=20e-9,
            clock="q0.01",
            t0=4e-9,
        )
    )
    for i in range(1, 4):
        sched.add(
            DRAGPulse(
                G_amp=0.7,
                D_amp=-0.2,
                phase=90,
                port=f"q{i}:mw",
                duration=20e-9,
                clock="q0.01",
                t0=8e-9,
            ),
            ref_op=operation,
            ref_pt="start",
        )

    sched.add(RampPulse(t0=2e-3, amp=0.5, duration=28e-9, port="q0:mw", clock="q0.01"))
    # Clocks need to be manually added at this stage.
    sched.add_resources([ClockResource("q0.01", freq=5e9)])
    return sched


@pytest.fixture
def pulse_only_schedule_no_lo():
    sched = Schedule("pulse_only_schedule_no_lo")
    sched.add(Reset("q1"))
    sched.add(
        SquarePulse(
            amp=0.5,
            phase=0,
            port="q1:res",
            duration=20e-9,
            clock="q1.ro",
            t0=4e-9,
        )
    )
    # Clocks need to be manually added at this stage.
    sched.add_resources([ClockResource("q1.ro", freq=100e6)])
    return sched


@pytest.fixture
def identical_pulses_schedule():
    sched = Schedule("identical_pulses_schedule")
    sched.add(Reset("q0"))
    sched.add(
        DRAGPulse(
            G_amp=0.7,
            D_amp=-0.2,
            phase=90,
            port="q0:mw",
            duration=20e-9,
            clock="q0.01",
            t0=4e-9,
        )
    )
    sched.add(
        DRAGPulse(
            G_amp=0.8,
            D_amp=-0.2,
            phase=90,
            port="q0:mw",
            duration=20e-9,
            clock="q0.01",
            t0=0,
        )
    )
    # Clocks need to be manually added at this stage.
    sched.add_resources([ClockResource("q0.01", freq=5e9)])
    return sched


@pytest.fixture
def pulse_only_schedule_with_operation_timing():
    sched = Schedule("pulse_only_schedule_with_operation_timing")
    sched.add(Reset("q0"))
    first_op = sched.add(
        DRAGPulse(
            G_amp=0.7,
            D_amp=-0.2,
            phase=90,
            port="q0:mw",
            duration=20e-9,
            clock="q0.01",
            t0=4e-9,
        )
    )
    sched.add(
        RampPulse(t0=2e-3, amp=0.5, duration=28e-9, port="q0:mw", clock="q0.01"),
        ref_op=first_op,
        ref_pt="end",
        rel_time=1e-3,
    )
    # Clocks need to be manually added at this stage.
    sched.add_resources([ClockResource("q0.01", freq=5e9)])
    return sched


@pytest.fixture
def mixed_schedule_with_acquisition():
    sched = Schedule("mixed_schedule_with_acquisition")
    sched.add(Reset("q0"))
    sched.add(
        DRAGPulse(
            G_amp=0.7,
            D_amp=-0.2,
            phase=90,
            port="q0:mw",
            duration=20e-9,
            clock="q0.01",
            t0=4e-9,
        )
    )
    sched.add(Measure("q0"))
    # Clocks need to be manually added at this stage.
    sched.add_resources([ClockResource("q0.01", freq=5e9)])
    return sched


@pytest.fixture
def gate_only_schedule():
    sched = Schedule("gate_only_schedule")
    sched.add(Reset("q0"))
    x_gate = sched.add(X("q0"))
    sched.add(Measure("q0"), ref_op=x_gate, rel_time=1e-6, ref_pt="end")
    # Clocks need to be manually added at this stage.
    sched.add_resources([ClockResource("q0.01", freq=5e9)])
    return sched


@pytest.fixture
def duplicate_measure_schedule():
    sched = Schedule("gate_only_schedule")
    sched.add(Reset("q0"))
    x_gate = sched.add(X("q0"))
    sched.add(Measure("q0", acq_index=0), ref_op=x_gate, rel_time=1e-6, ref_pt="end")
    sched.add(Measure("q0", acq_index=1), ref_op=x_gate, rel_time=3e-6, ref_pt="end")
    # Clocks need to be manually added at this stage.
    sched.add_resources([ClockResource("q0.01", freq=5e9)])
    return sched


@pytest.fixture
def baseband_square_pulse_schedule():
    sched = Schedule("baseband_square_pulse_schedule")
    sched.add(Reset("q0"))
    sched.add(
        SquarePulse(
            amp=0.0,
            duration=2.5e-6,
            port="q0:mw",
            clock=BasebandClockResource.IDENTITY,
            t0=1e-6,
        )
    )
    sched.add(
        SquarePulse(
            amp=2.0,
            duration=2.5e-6,
            port="q0:mw",
            clock=BasebandClockResource.IDENTITY,
            t0=1e-6,
        )
    )
    return sched


@pytest.fixture
def real_square_pulse_schedule():
    sched = Schedule("real_square_pulse_schedule")
    sched.add(Reset("q0"))
    sched.add(
        SquarePulse(
            amp=2.0,
            duration=2.5e-6,
            port="dummy_port_1",
            clock=BasebandClockResource.IDENTITY,
            t0=1e-6,
        )
    )
    sched.add(
        SquarePulse(
            amp=1.0,
            duration=2.0e-6,
            port="dummy_port_2",
            clock=BasebandClockResource.IDENTITY,
            t0=0.5e-6,
        )
    )
    sched.add(
        SquarePulse(
            amp=1.2,
            duration=3.5e-6,
            port="dummy_port_3",
            clock=BasebandClockResource.IDENTITY,
            t0=0,
        )
    )
    sched.add(
        SquarePulse(
            amp=1.2,
            duration=3.5e-6,
            port="dummy_port_4",
            clock=BasebandClockResource.IDENTITY,
            t0=0,
        )
    )
    return sched


@pytest.fixture(name="empty_qasm_program_qcm")
def fixture_empty_qasm_program():
    return QASMProgram(
        QcmModule.static_hw_properties, register_manager.RegisterManager()
    )


# --------- Test utility functions ---------
def function_for_test_generate_waveform_data(t, x, y):
    return x * t + y


def test_generate_waveform_data():
    x = 10
    y = np.pi
    duration = 1e-8
    sampling_rate = 1e9

    t_verification = np.arange(start=0, stop=0 + duration, step=1 / sampling_rate)
    verification_data = function_for_test_generate_waveform_data(t_verification, x, y)

    data_dict = {
        "wf_func": __name__ + ".function_for_test_generate_waveform_data",
        "x": x,
        "y": y,
        "duration": duration,
    }
    gen_data = generate_waveform_data(data_dict, sampling_rate)

    assert np.allclose(gen_data, verification_data)


@pytest.mark.parametrize(
    "sampling_rate, duration, sample_size",
    [
        (6.1e-08, 1e9, 61),
        (6.1999e-08, 1e9, 62),
        (6.2001e-08, 1e9, 62),
        (6.249e-08, 1e9, 62),
        (6.25e-08, 1e9, 62),
        (6.31e-08, 1e9, 63),
    ],
)
def test_generate_waveform_data_sample_size(duration, sampling_rate, sample_size):
    data_dict = {
        "wf_func": __name__ + ".function_for_test_generate_waveform_data",
        "x": 10,
        "y": np.pi,
        "duration": duration,
    }
    gen_data = generate_waveform_data(data_dict, sampling_rate)

    assert (
        len(gen_data) == sample_size
    ), f"Sample size {sample_size} is integer nearest to {duration * sampling_rate}"


def test_find_inner_dicts_containing_key():
    test_dict = {
        "foo": "bar",
        "list": [{"key": 1, "hello": "world", "other_key": "other_value"}, 4, "12"],
        "nested": {"hello": "world", "other_key": "other_value"},
    }
    dicts_found = find_inner_dicts_containing_key(test_dict, "hello")
    assert len(dicts_found) == 2
    for inner_dict in dicts_found:
        assert inner_dict["hello"] == "world"
        assert inner_dict["other_key"] == "other_value"


def test_find_all_port_clock_combinations():
    portclocks = find_all_port_clock_combinations(HARDWARE_CFG)
    portclocks = set(portclocks)
    portclocks.discard((None, None))
    answer = {
        ("q1:mw", "q1.01"),
        ("q0:mw", "q0.01"),
        ("q0:res", "q0.ro"),
        ("q0:res", "q0.multiplex"),
        ("q1:res", "q1.ro"),
        ("q3:mw", "q3.01"),
        ("q2:mw", "q2.01"),
        ("q2:res", "q2.ro"),
        ("q3:res", "q3.ro"),
        ("q3:mw", "q3.01"),
        ("q4:mw", "q4.01"),
        ("q5:mw", "q5.01"),
        ("q4:res", "q4.ro"),
<<<<<<< HEAD
        ("q0:fl", "cl0.baseband"),
        ("q1:fl", "cl0.baseband"),
        ("q2:fl", "cl0.baseband"),
        ("q3:fl", "cl0.baseband"),
        ("q4:fl", "cl0.baseband"),
=======
        ("q5:res", "q5.ro"),
>>>>>>> 23817715
    }
    assert portclocks == answer


def test_generate_port_clock_to_device_map():
    portclock_map = generate_port_clock_to_device_map(HARDWARE_CFG)
    assert (None, None) not in portclock_map.keys()
<<<<<<< HEAD
    assert len(portclock_map.keys()) == 17
=======
    assert len(portclock_map.keys()) == 13
>>>>>>> 23817715


# --------- Test classes and member methods ---------
def test_portclocks(make_basic_multi_qubit_schedule):

    device_config = {
        "backend": "quantify_scheduler.compilation.add_pulse_information_transmon",
        "edges": {},
        "qubits": {
            "q4": {
                "params": {
                    "acquisition": "SSBIntegrationComplex",
                    "init_duration": 0.0002,
                    "mw_amp180": 0.25,
                    "mw_duration": 1.6e-08,
                    "mw_ef_amp180": 0.87,
                    "mw_freq": 6.02e9,
                    "mw_motzoi": 0.45,
                },
                "resources": {
                    "clock_01": "q4.01",
                    "clock_12": "q4.12",
                    "clock_ro": "q4.ro",
                    "port_flux": "q4:fl",
                    "port_mw": "q4:mw",
                    "port_ro": "q4:res",
                },
            },
            "q5": {
                "params": {
                    "acquisition": "SSBIntegrationComplex",
                    "init_duration": 0.0002,
                    "mw_amp180": 0.25,
                    "mw_duration": 2e-08,
                    "mw_ef_amp180": 0.67,
                    "mw_freq": 5.02e9,
                    "mw_motzoi": 0.45,
                },
                "resources": {
                    "clock_01": "q5.01",
                    "clock_12": "q5.12",
                    "clock_ro": "q5.ro",
                    "port_flux": "q5:fl",
                    "port_mw": "q5:mw",
                    "port_ro": "q5:res",
                },
            },
        },
    }

    sched = make_basic_multi_qubit_schedule(["q4", "q5"])
    sched = device_compile(sched, device_config)

    container = compiler_container.CompilerContainer.from_hardware_cfg(
        sched, HARDWARE_CFG
    )

    assign_pulse_and_acq_info_to_devices(
        schedule=sched,
        hardware_cfg=HARDWARE_CFG,
        device_compilers=container.instrument_compilers,
    )

    compilers = container.instrument_compilers["cluster0"].instrument_compilers
    assert compilers["cluster0_module1"].portclocks == [("q4:mw", "q4.01")]
    assert compilers["cluster0_module2"].portclocks == [("q5:mw", "q5.01")]


def test_contruct_sequencers(make_basic_multi_qubit_schedule):
    test_module = QcmModule(
        parent=None,
        name="tester",
        total_play_time=1,
        hw_mapping=HARDWARE_CFG["qcm0"],
    )
    sched = make_basic_multi_qubit_schedule(["q0", "q1"])
    sched = device_compile(sched, DEVICE_CFG)

    assign_pulse_and_acq_info_to_devices(
        schedule=sched,
        hardware_cfg=HARDWARE_CFG,
        device_compilers={"qcm0": test_module},
    )

    test_module.sequencers = test_module._construct_sequencers()
    seq_keys = list(test_module.sequencers.keys())

    assert len(seq_keys) == 2
    assert isinstance(test_module.sequencers[seq_keys[0]], Sequencer)


def test_contruct_sequencers_repeated_portclocks_error(make_basic_multi_qubit_schedule):
    hardware_cfg = copy.deepcopy(HARDWARE_CFG)

    hardware_cfg["qcm0"]["complex_output_0"]["portclock_configs"] = [
        {
            "port": "q0:mw",
            "clock": "q0.01",
            "interm_freq": 50e6,
        },
        {
            "port": "q0:mw",
            "clock": "q0.01",
            "interm_freq": 100e6,
        },
    ]

    test_module = QcmModule(
        parent=None,
        name="tester",
        total_play_time=1,
        hw_mapping=hardware_cfg["qcm0"],
    )
    sched = make_basic_multi_qubit_schedule(["q0", "q1"])  # Schedule with two qubits
    sched = device_compile(sched, DEVICE_CFG)

    assign_pulse_and_acq_info_to_devices(
        schedule=sched,
        hardware_cfg=hardware_cfg,
        device_compilers={"qcm0": test_module},
    )

    with pytest.raises(ValueError):
        test_module.sequencers = test_module._construct_sequencers()


@pytest.mark.parametrize(
    "element_names", [[f"q{i}" for i in range(constants.NUMBER_OF_SEQUENCERS_QCM + 1)]]
)
def test_contruct_sequencers_excess_error(
    mock_setup_basic_transmon_elements, make_basic_multi_qubit_schedule, element_names
):
    hardware_cfg = {
        "backend": "quantify_scheduler.backends.qblox_backend.hardware_compile",
        "qcm0": {
            "instrument_type": "Pulsar_QCM_RF",
            "ref": "internal",
            "complex_output_0": {
                "portclock_configs": [
                    {"port": f"q{i}:mw", "clock": f"q{i}.01", "interm_freq": 50e6}
                    for i in range(len(element_names))
                ]
            },
        },
    }

    test_module = QcmRfModule(
        parent=None,
        name="tester",
        total_play_time=1,
        hw_mapping=hardware_cfg["qcm0"],
    )

    sched = make_basic_multi_qubit_schedule(element_names)
    sched = device_compile(
        sched,
        mock_setup_basic_transmon_elements["quantum_device"].generate_device_config(),
    )

    assign_pulse_and_acq_info_to_devices(
        schedule=sched,
        hardware_cfg=hardware_cfg,
        device_compilers={"qcm0": test_module},
    )

    with pytest.raises(ValueError) as exc:
        test_module.sequencers = test_module._construct_sequencers()
    assert (
        "Number of simultaneously active port-clock combinations exceeds "
        + "number of sequencers."
        in str(exc.value)
    )


def test_compile_simple(pulse_only_schedule):
    """Tests if compilation with only pulses finishes without exceptions"""
    tmp_dir = tempfile.TemporaryDirectory()
    set_datadir(tmp_dir.name)
    qcompile(pulse_only_schedule, DEVICE_CFG, HARDWARE_CFG)


def test_compile_cluster(cluster_only_schedule):
    tmp_dir = tempfile.TemporaryDirectory()
    set_datadir(tmp_dir.name)
    qcompile(cluster_only_schedule, DEVICE_CFG, HARDWARE_CFG)


def test_compile_no_device_cfg():
    tmp_dir = tempfile.TemporaryDirectory()
    set_datadir(tmp_dir.name)

    sched = Schedule("One pulse schedule")
    sched.add_resources([ClockResource("q0.01", 3.1e9)])
    sched.add(SquarePulse(amp=1 / 4, duration=12e-9, port="q0:mw", clock="q0.01"))

    compiled_schedule = qcompile(schedule=sched, hardware_cfg=HARDWARE_CFG)

    seq_fn = compiled_schedule.compiled_instructions["qcm0"]["seq0"]["seq_fn"]
    with open(seq_fn) as file:
        wf_and_prog = json.load(file)

    assert "play" in wf_and_prog["program"]


def test_compile_simple_multiplexing(
    pulse_only_schedule_multiplexed, hardware_cfg_multiplexing
):
    """Tests if compilation with only pulses finishes without exceptions"""
    tmp_dir = tempfile.TemporaryDirectory()
    set_datadir(tmp_dir.name)
    qcompile(pulse_only_schedule_multiplexed, DEVICE_CFG, hardware_cfg_multiplexing)


def test_compile_identical_pulses(identical_pulses_schedule):
    """Tests if compilation with only pulses finishes without exceptions"""
    tmp_dir = tempfile.TemporaryDirectory()
    set_datadir(tmp_dir.name)

    compiled_schedule = qcompile(identical_pulses_schedule, DEVICE_CFG, HARDWARE_CFG)

    seq_fn = compiled_schedule.compiled_instructions["qcm0"]["seq0"]["seq_fn"]
    with open(seq_fn) as file:
        prog = json.load(file)
    assert len(prog["waveforms"]) == 2


def test_compile_measure(duplicate_measure_schedule):
    tmp_dir = tempfile.TemporaryDirectory()
    set_datadir(tmp_dir.name)
    full_program = qcompile(duplicate_measure_schedule, DEVICE_CFG, HARDWARE_CFG)
    qrm0_seq0_json = full_program["compiled_instructions"]["qrm0"]["seq0"]["seq_fn"]

    with open(qrm0_seq0_json) as file:
        wf_and_prog = json.load(file)
    assert len(wf_and_prog["weights"]) == 0


@pytest.mark.parametrize(
    "operation, instruction_to_check",
    [
        (IdlePulse(duration=64e-9), "wait       64"),
        (Reset("q1"), "wait       65532"),
        (ShiftClockPhase(clock="q1.01", phase=180.0), "set_ph_delta  199,399,6249"),
    ],
)
def test_compile_clock_operations(
    mock_setup, hardware_cfg_baseband, operation: Operation, instruction_to_check: str
):
    sched = Schedule("shift_clock_phase_only")
    sched.add(operation)
    sched.add_resources(
        [ClockResource("q1.01", freq=5e9)]
    )  # Clocks need to be manually added at this stage.

    compiled_sched = qcompile(
        schedule=sched,
        device_cfg=mock_setup["quantum_device"].generate_device_config(),
        hardware_cfg=hardware_cfg_baseband,
    )

    filename = compiled_sched.compiled_instructions["qcm0"]["seq0"]["seq_fn"]
    with open(filename, "r") as file:
        program_lines = json.load(file)["program"].splitlines()

    assert any(instruction_to_check in line for line in program_lines), "\n".join(
        line for line in program_lines
    )


def test_compile_cz_gate(
    mock_setup, hardware_cfg_two_qubit_gate, two_qubit_gate_schedule
):
    compiled_sched = qcompile(
        schedule=two_qubit_gate_schedule,
        device_cfg=mock_setup["quantum_device"].generate_device_config(),
        hardware_cfg=hardware_cfg_two_qubit_gate,
    )

    program_lines = {}
    for seq in ["seq0", "seq1", "seq2"]:
        filename = compiled_sched.compiled_instructions["qcm0"][seq]["seq_fn"]
        with open(filename, "r") as file:
            program_lines[seq] = json.load(file)["program"].splitlines()

    assert any(
        "play          0,1,4" in line for line in program_lines["seq0"]
    ), "\n".join(line for line in program_lines["seq0"])

    assert any(
        "set_ph_delta  48,355,3472" in line for line in program_lines["seq1"]
    ), "\n".join(line for line in program_lines["seq1"])

    assert any(
        "set_ph_delta  69,399,6249" in line for line in program_lines["seq2"]
    ), "\n".join(line for line in program_lines["seq2"])


def test_compile_simple_with_acq(dummy_pulsars, mixed_schedule_with_acquisition):
    tmp_dir = tempfile.TemporaryDirectory()
    set_datadir(tmp_dir.name)
    full_program = qcompile(mixed_schedule_with_acquisition, DEVICE_CFG, HARDWARE_CFG)

    qcm0_seq0_json = full_program["compiled_instructions"]["qcm0"]["seq0"]["seq_fn"]

    qcm0 = dummy_pulsars["qcm0"]
    qcm0.sequencer0.sequence(qcm0_seq0_json)
    qcm0.arm_sequencer(0)
    uploaded_waveforms = qcm0.get_waveforms(0)
    assert uploaded_waveforms is not None


def test_acquisitions_back_to_back(mixed_schedule_with_acquisition):
    tmp_dir = tempfile.TemporaryDirectory()
    set_datadir(tmp_dir.name)
    sched = copy.deepcopy(mixed_schedule_with_acquisition)
    meas_op = sched.add(Measure("q0"))
    # add another one too quickly
    sched.add(Measure("q0"), ref_op=meas_op, rel_time=0.5e-6)

    sched_with_pulse_info = device_compile(sched, DEVICE_CFG)
    with pytest.raises(ValueError):
        hardware_compile(sched_with_pulse_info, HARDWARE_CFG)


def test_compile_with_rel_time(
    dummy_pulsars, pulse_only_schedule_with_operation_timing
):
    tmp_dir = tempfile.TemporaryDirectory()
    set_datadir(tmp_dir.name)
    full_program = qcompile(
        pulse_only_schedule_with_operation_timing, DEVICE_CFG, HARDWARE_CFG
    )

    qcm0_seq0_json = full_program["compiled_instructions"]["qcm0"]["seq0"]["seq_fn"]

    qcm0 = dummy_pulsars["qcm0"]
    qcm0.sequencer0.sequence(qcm0_seq0_json)


def test_compile_with_repetitions(mixed_schedule_with_acquisition):
    tmp_dir = tempfile.TemporaryDirectory()
    set_datadir(tmp_dir.name)
    mixed_schedule_with_acquisition.repetitions = 10
    full_program = qcompile(mixed_schedule_with_acquisition, DEVICE_CFG, HARDWARE_CFG)
    qcm0_seq0_json = full_program["compiled_instructions"]["qcm0"]["seq0"]["seq_fn"]

    with open(qcm0_seq0_json) as file:
        wf_and_prog = json.load(file)
    program_from_json = wf_and_prog["program"]
    move_line = program_from_json.split("\n")[5]
    move_items = move_line.split()  # splits on whitespace
    args = move_items[1]
    iterations = int(args.split(",")[0])
    assert iterations == 10


def _func_for_hook_test(qasm: QASMProgram):
    qasm.instructions.insert(
        0, QASMProgram.get_instruction_as_list(q1asm_instructions.NOP)
    )


def test_qasm_hook(pulse_only_schedule):
    hw_config = {
        "backend": "quantify_scheduler.backends.qblox_backend.hardware_compile",
        "qrm0": {
            "instrument_type": "Pulsar_QRM",
            "ref": "external",
            "complex_output_0": {
                "portclock_configs": [
                    {
                        "qasm_hook_func": _func_for_hook_test,
                        "port": "q0:mw",
                        "clock": "q0.01",
                    }
                ]
            },
        },
    }
    sched = pulse_only_schedule
    tmp_dir = tempfile.TemporaryDirectory()
    set_datadir(tmp_dir.name)
    sched.repetitions = 11
    full_program = qcompile(sched, DEVICE_CFG, hw_config)
    qrm0_seq0_json = full_program["compiled_instructions"]["qrm0"]["seq0"]["seq_fn"]
    with open(qrm0_seq0_json) as file:
        program = json.load(file)["program"]
    program_lines = program.splitlines()
    assert program_lines[1].strip() == q1asm_instructions.NOP


def test_qcm_acquisition_error():
    qcm = QcmModule(None, "qcm0", total_play_time=10, hw_mapping=HARDWARE_CFG["qcm0"])
    qcm._acquisitions[0] = 0

    with pytest.raises(RuntimeError):
        qcm.distribute_data()


@pytest.mark.parametrize("instruction_generated_pulses_enabled", [False])
def test_real_mode_pulses(
    real_square_pulse_schedule,
    hardware_cfg_real_mode,
    instruction_generated_pulses_enabled,  # pylint: disable=unused-argument
):
    tmp_dir = tempfile.TemporaryDirectory()
    set_datadir(tmp_dir.name)

    real_square_pulse_schedule.repetitions = 10
    full_program = qcompile(
        real_square_pulse_schedule, DEVICE_CFG, hardware_cfg_real_mode
    )

    for output in range(4):
        filename = full_program.compiled_instructions["qcm0"][f"seq{output}"]["seq_fn"]
        with open(filename, "r") as file:
            seq_instructions = json.load(file)

        for value in seq_instructions["waveforms"].values():
            waveform_data, seq_path = value["data"], value["index"]

            # Asserting that indeed we only have square pulse on I and no signal on Q
            if seq_path == 0:
                assert (np.array(waveform_data) == 1).all()
            elif seq_path == 1:
                assert (np.array(waveform_data) == 0).all()

        if output % 2 == 0:
            iq_order = "0,1"  # I,Q
        else:
            iq_order = "1,0"  # Q,I

        assert re.search(rf"play\s*{iq_order}", seq_instructions["program"]), (
            f"Output {output+1} must be connected to "
            f"sequencer{output} path{iq_order[0]} in real mode."
        )


# --------- Test QASMProgram class ---------


def test_emit(empty_qasm_program_qcm):
    qasm = empty_qasm_program_qcm
    qasm.emit(q1asm_instructions.PLAY, 0, 1, 120)
    qasm.emit(q1asm_instructions.STOP, comment="This is a comment that is added")

    assert len(qasm.instructions) == 2


def test_auto_wait(empty_qasm_program_qcm):
    qasm = empty_qasm_program_qcm
    qasm.auto_wait(120)
    assert len(qasm.instructions) == 1
    qasm.auto_wait(70000)
    assert len(qasm.instructions) == 3  # since it should split the waits
    assert qasm.elapsed_time == 70120
    qasm.auto_wait(700000)
    assert qasm.elapsed_time == 770120
    assert len(qasm.instructions) == 8  # now loops are used
    with pytest.raises(ValueError):
        qasm.auto_wait(-120)


def test_expand_from_normalised_range():
    minimal_pulse_data = {"duration": 20e-9}
    acq = types.OpInfo(name="test_acq", data=minimal_pulse_data, timing=4e-9)
    expanded_val = QASMProgram.expand_from_normalised_range(
        1, constants.IMMEDIATE_MAX_WAIT_TIME, "test_param", acq
    )
    assert expanded_val == constants.IMMEDIATE_MAX_WAIT_TIME // 2
    with pytest.raises(ValueError):
        QASMProgram.expand_from_normalised_range(
            10, constants.IMMEDIATE_MAX_WAIT_TIME, "test_param", acq
        )


def test_to_grid_time():
    time_ns = to_grid_time(8e-9)
    assert time_ns == 8
    with pytest.raises(ValueError):
        to_grid_time(7e-9)


def test_loop(empty_qasm_program_qcm):
    num_rep = 10

    qasm = empty_qasm_program_qcm
    qasm.emit(q1asm_instructions.WAIT_SYNC, 4)
    with qasm.loop("this_loop", repetitions=num_rep):
        qasm.emit(q1asm_instructions.WAIT, 20)
    assert len(qasm.instructions) == 5
    assert qasm.instructions[1][1] == q1asm_instructions.MOVE
    num_rep_used, reg_used = qasm.instructions[1][2].split(",")
    assert int(num_rep_used) == num_rep


@pytest.mark.parametrize("amount", [1, 2, 3, 40])
def test_temp_register(amount, empty_qasm_program_qcm):
    qasm = empty_qasm_program_qcm
    with qasm.temp_registers(amount) as registers:
        for reg in registers:
            assert reg not in qasm.register_manager.available_registers
    for reg in registers:
        assert reg in qasm.register_manager.available_registers


# --------- Test compilation functions ---------
def test_assign_pulse_and_acq_info_to_devices(mixed_schedule_with_acquisition):
    sched_with_pulse_info = device_compile(mixed_schedule_with_acquisition, DEVICE_CFG)

    container = compiler_container.CompilerContainer.from_hardware_cfg(
        sched_with_pulse_info, HARDWARE_CFG
    )
    assign_pulse_and_acq_info_to_devices(
        sched_with_pulse_info, container.instrument_compilers, HARDWARE_CFG
    )
    qrm = container.instrument_compilers["qrm0"]
    assert len(qrm._pulses[list(qrm.portclocks_with_data)[0]]) == 1
    assert len(qrm._acquisitions[list(qrm.portclocks_with_data)[0]]) == 1


def test_container_prepare(pulse_only_schedule):
    sched = device_compile(pulse_only_schedule, DEVICE_CFG)
    container = compiler_container.CompilerContainer.from_hardware_cfg(
        sched, HARDWARE_CFG
    )
    assign_pulse_and_acq_info_to_devices(
        sched, container.instrument_compilers, HARDWARE_CFG
    )
    container.prepare()

    for instr in container.instrument_compilers.values():
        instr.prepare()

    assert (
        container.instrument_compilers["qcm0"].sequencers["seq0"].frequency is not None
    )
    assert container.instrument_compilers["lo0"].frequency is not None


def test_determine_scope_mode_acquisition_sequencer(mock_setup):
    # mock_setup should arrange this but is not working here
    tmp_dir = tempfile.TemporaryDirectory()
    set_datadir(tmp_dir.name)

    sched = Schedule("determine_scope_mode_acquisition_sequencer")
    sched.add(Measure("q0"))
    sched.add(Trace(duration=100e-9, port="q0:res", clock="q0.multiplex"))
    sched.add(Trace(duration=100e-9, port="q5:res", clock="q5.ro"))

    sched = qcompile(
        sched, mock_setup["quantum_device"].generate_device_config(), HARDWARE_CFG
    )

    assert HARDWARE_CFG["qrm0"]["instrument_type"] == "Pulsar_QRM"
    assert sched.compiled_instructions["qrm0"]["settings"]["scope_mode_sequencer"] == 1

    assert HARDWARE_CFG["cluster0"]["cluster0_module4"]["instrument_type"] == "QRM_RF"
    assert (
        sched.compiled_instructions["cluster0"]["cluster0_module4"]["settings"][
            "scope_mode_sequencer"
        ]
        == 0
    )


def test_container_prepare_baseband(
    baseband_square_pulse_schedule, hardware_cfg_baseband
):
    sched = device_compile(baseband_square_pulse_schedule, DEVICE_CFG)
    container = compiler_container.CompilerContainer.from_hardware_cfg(
        sched, hardware_cfg_baseband
    )
    assign_pulse_and_acq_info_to_devices(
        sched, container.instrument_compilers, hardware_cfg_baseband
    )
    container.prepare()

    assert (
        container.instrument_compilers["qcm0"].sequencers["seq0"].frequency is not None
    )
    assert container.instrument_compilers["lo0"].frequency is not None


def test_container_prepare_no_lo(pulse_only_schedule_no_lo):
    sched = device_compile(pulse_only_schedule_no_lo, DEVICE_CFG)
    container = compiler_container.CompilerContainer.from_hardware_cfg(
        sched, HARDWARE_CFG
    )
    assign_pulse_and_acq_info_to_devices(
        sched, container.instrument_compilers, HARDWARE_CFG
    )
    container.prepare()

    assert container.instrument_compilers["qrm1"].sequencers["seq0"].frequency == 100e6


def test_container_add_from_type(pulse_only_schedule):
    determine_absolute_timing(pulse_only_schedule)
    container = compiler_container.CompilerContainer(pulse_only_schedule)
    container.add_instrument_compiler("qcm0", QcmModule, HARDWARE_CFG["qcm0"])
    assert "qcm0" in container.instrument_compilers
    assert isinstance(container.instrument_compilers["qcm0"], QcmModule)


def test_container_add_from_str(pulse_only_schedule):
    determine_absolute_timing(pulse_only_schedule)
    container = compiler_container.CompilerContainer(pulse_only_schedule)
    container.add_instrument_compiler("qcm0", "Pulsar_QCM", HARDWARE_CFG["qcm0"])
    assert "qcm0" in container.instrument_compilers
    assert isinstance(container.instrument_compilers["qcm0"], QcmModule)


def test_container_add_from_path(pulse_only_schedule):
    determine_absolute_timing(pulse_only_schedule)
    container = compiler_container.CompilerContainer(pulse_only_schedule)
    container.add_instrument_compiler(
        "qcm0",
        "quantify_scheduler.backends.qblox.instrument_compilers.QcmModule",
        HARDWARE_CFG["qcm0"],
    )
    assert "qcm0" in container.instrument_compilers
    assert isinstance(container.instrument_compilers["qcm0"], QcmModule)


def test_from_mapping(pulse_only_schedule):
    determine_absolute_timing(pulse_only_schedule)
    container = compiler_container.CompilerContainer.from_hardware_cfg(
        pulse_only_schedule, HARDWARE_CFG
    )
    for instr_name in HARDWARE_CFG.keys():
        if instr_name == "backend" or "corrections" in instr_name:
            continue
        assert instr_name in container.instrument_compilers


def test_generate_uuid_from_wf_data():
    arr0 = np.arange(10000)
    arr1 = np.arange(10000)
    arr2 = np.arange(10000) + 1

    hash0 = generate_uuid_from_wf_data(arr0)
    hash1 = generate_uuid_from_wf_data(arr1)
    hash2 = generate_uuid_from_wf_data(arr2)

    assert hash0 == hash1
    assert hash1 != hash2


@pytest.mark.parametrize("instruction_generated_pulses_enabled", [False])
def test_real_mode_container(
    real_square_pulse_schedule,
    hardware_cfg_real_mode,
    instruction_generated_pulses_enabled,  # pylint: disable=unused-argument
):
    determine_absolute_timing(real_square_pulse_schedule)
    container = compiler_container.CompilerContainer.from_hardware_cfg(
        real_square_pulse_schedule, hardware_cfg_real_mode
    )
    sched = device_compile(real_square_pulse_schedule, DEVICE_CFG)
    assign_pulse_and_acq_info_to_devices(
        sched, container.instrument_compilers, hardware_cfg_real_mode
    )
    container.prepare()
    qcm0 = container.instrument_compilers["qcm0"]
    for output, seq_name in enumerate(f"seq{i}" for i in range(3)):
        seq_settings = qcm0.sequencers[seq_name].settings
        assert seq_settings.connected_outputs[0] == output


def test_assign_frequencies_baseband():
    tmp_dir = tempfile.TemporaryDirectory()
    set_datadir(tmp_dir.name)

    sched = Schedule("two_gate_experiment")
    sched.add(X("q0"))
    sched.add(X("q1"))

    q0_clock_freq = DEVICE_CFG["qubits"]["q0"]["params"]["mw_freq"]
    q1_clock_freq = DEVICE_CFG["qubits"]["q1"]["params"]["mw_freq"]

    if0 = HARDWARE_CFG["qcm0"]["complex_output_0"]["portclock_configs"][0].get(
        "interm_freq"
    )
    if1 = HARDWARE_CFG["qcm0"]["complex_output_1"]["portclock_configs"][0].get(
        "interm_freq"
    )
    io0_lo_name = HARDWARE_CFG["qcm0"]["complex_output_0"]["lo_name"]
    io1_lo_name = HARDWARE_CFG["qcm0"]["complex_output_1"]["lo_name"]
    lo0 = HARDWARE_CFG[io0_lo_name].get("frequency")
    lo1 = HARDWARE_CFG[io1_lo_name].get("frequency")

    assert if0 is not None
    assert if1 is None
    assert lo0 is None
    assert lo1 is not None

    lo0 = q0_clock_freq - if0
    if1 = q1_clock_freq - lo1

    compiled_schedule = qcompile(sched, DEVICE_CFG, HARDWARE_CFG)
    compiled_instructions = compiled_schedule["compiled_instructions"]

    generic_icc = constants.GENERIC_IC_COMPONENT_NAME
    assert compiled_instructions[generic_icc][f"{io0_lo_name}.frequency"] == lo0
    assert compiled_instructions[generic_icc][f"{io1_lo_name}.frequency"] == lo1
    assert compiled_instructions["qcm0"]["seq1"]["settings"]["modulation_freq"] == if1


@pytest.mark.parametrize(
    "downconverter_freq_0, downconverter_freq_1", [(0, 0), (9e9, 6e9)]
)
def test_assign_frequencies_baseband_downconverter(
    downconverter_freq_0, downconverter_freq_1
):

    tmp_dir = tempfile.TemporaryDirectory()
    set_datadir(tmp_dir.name)

    sched = Schedule("two_gate_experiment")
    sched.add(X("q0"))
    sched.add(X("q1"))

    q0_clock_freq = DEVICE_CFG["qubits"]["q0"]["params"]["mw_freq"]
    q1_clock_freq = DEVICE_CFG["qubits"]["q1"]["params"]["mw_freq"]

    if0 = HARDWARE_CFG["qcm0"]["complex_output_0"]["portclock_configs"][0].get(
        "interm_freq"
    )
    if1 = HARDWARE_CFG["qcm0"]["complex_output_1"]["portclock_configs"][0].get(
        "interm_freq"
    )
    io0_lo_name = HARDWARE_CFG["qcm0"]["complex_output_0"]["lo_name"]
    io1_lo_name = HARDWARE_CFG["qcm0"]["complex_output_1"]["lo_name"]
    lo0 = HARDWARE_CFG[io0_lo_name].get("frequency")
    lo1 = HARDWARE_CFG[io1_lo_name].get("frequency")

    assert (
        if0 is not None
    ), "Modulation frequency must be set for channel 0 in hardware config"
    assert (
        if1 is None
    ), "Modulation frequency already set for channel 1 in hardware config"
    assert lo0 is None, "LO frequency already set for channel 0 in hardware config"
    assert lo1 is not None, "LO frequency must be set for channel 1 in hardware config"

    hw_mapping_downconverter = HARDWARE_CFG.copy()
    hw_mapping_downconverter["qcm0"]["complex_output_0"][
        "downconverter_freq"
    ] = downconverter_freq_0
    hw_mapping_downconverter["qcm0"]["complex_output_1"][
        "downconverter_freq"
    ] = downconverter_freq_1

    compiled_schedule = qcompile(sched, DEVICE_CFG, hw_mapping_downconverter)
    compiled_instructions = compiled_schedule["compiled_instructions"]
    generic_ic_program = compiled_instructions[constants.GENERIC_IC_COMPONENT_NAME]
    qcm_program = compiled_instructions["qcm0"]

    if downconverter_freq_0 == 0:
        expected_lo0 = q0_clock_freq - if0
        actual_lo0 = generic_ic_program[f"{io0_lo_name}.frequency"]

        expected_if1 = q1_clock_freq - lo1
        actual_if1 = qcm_program["seq1"]["settings"]["modulation_freq"]

        status = "without"
    else:
        expected_lo0 = downconverter_freq_0 - q0_clock_freq - if0
        actual_lo0 = generic_ic_program[f"{io0_lo_name}.frequency"]

        expected_if1 = downconverter_freq_1 - q1_clock_freq - lo1
        actual_if1 = qcm_program["seq1"]["settings"]["modulation_freq"]

        status = "after"

    assert expected_lo0 == actual_lo0, (
        f"LO frequency of channel 0 {status} downconversion must be equal to "
        f"{expected_lo0} but it is equal to {actual_lo0}"
    )
    assert expected_if1 == actual_if1, (
        f"Modulation frequency of channel 1 {status} downconversion must be equal to "
        f"{expected_if1} but it is equal to {actual_if1}"
    )


def test_assign_frequencies_rf():
    tmp_dir = tempfile.TemporaryDirectory()
    set_datadir(tmp_dir.name)

    sched = Schedule("two_gate_experiment")
    sched.add(X("q2"))
    sched.add(X("q3"))

    if0 = HARDWARE_CFG["qcm_rf0"]["complex_output_0"]["portclock_configs"][0].get(
        "interm_freq"
    )
    if1 = HARDWARE_CFG["qcm_rf0"]["complex_output_1"]["portclock_configs"][0].get(
        "interm_freq"
    )
    lo0 = HARDWARE_CFG["qcm_rf0"]["complex_output_0"].get("lo_freq")
    lo1 = HARDWARE_CFG["qcm_rf0"]["complex_output_1"].get("lo_freq")

    assert if0 is not None
    assert if1 is None
    assert lo0 is None
    assert lo1 is not None

    q2_clock_freq = DEVICE_CFG["qubits"]["q2"]["params"]["mw_freq"]
    q3_clock_freq = DEVICE_CFG["qubits"]["q3"]["params"]["mw_freq"]

    if0 = HARDWARE_CFG["qcm_rf0"]["complex_output_0"]["portclock_configs"][0][
        "interm_freq"
    ]
    lo1 = HARDWARE_CFG["qcm_rf0"]["complex_output_1"]["lo_freq"]

    lo0 = q2_clock_freq - if0
    if1 = q3_clock_freq - lo1

    compiled_schedule = qcompile(sched, DEVICE_CFG, HARDWARE_CFG)
    compiled_instructions = compiled_schedule["compiled_instructions"]
    qcm_program = compiled_instructions["qcm_rf0"]
    assert qcm_program["settings"]["lo0_freq"] == lo0
    assert qcm_program["settings"]["lo1_freq"] == lo1
    assert qcm_program["seq1"]["settings"]["modulation_freq"] == if1


@pytest.mark.parametrize(
    "downconverter_freq_0, downconverter_freq_1", [(0, 0), (8.2e9, 8.2e9)]
)
def test_assign_frequencies_rf_downconverter(
    downconverter_freq_0, downconverter_freq_1
):
    tmp_dir = tempfile.TemporaryDirectory()
    set_datadir(tmp_dir.name)

    sched = Schedule("two_gate_experiment")
    sched.add(X("q2"))
    sched.add(X("q3"))

    hw_cfg = HARDWARE_CFG.copy()
    hw_cfg["qcm_rf0"]["complex_output_0"]["downconverter_freq"] = downconverter_freq_0
    hw_cfg["qcm_rf0"]["complex_output_1"]["downconverter_freq"] = downconverter_freq_1
    if0 = hw_cfg["qcm_rf0"]["complex_output_0"]["portclock_configs"][0].get(
        "interm_freq"
    )
    if1 = hw_cfg["qcm_rf0"]["complex_output_1"]["portclock_configs"][0].get(
        "interm_freq"
    )
    lo0 = hw_cfg["qcm_rf0"]["complex_output_0"].get("lo_freq")
    lo1 = hw_cfg["qcm_rf0"]["complex_output_1"].get("lo_freq")

    assert (
        if0 is not None
    ), "Modulation frequency must be set for channel 0 in hardware config"
    assert (
        if1 is None
    ), "Modulation frequency already set for channel 1 in hardware config"
    assert lo0 is None, "LO frequency already set for channel 0 in hardware config"
    assert lo1 is not None, "LO frequency must be set for channel 1 in hardware config"

    compiled_schedule = qcompile(sched, DEVICE_CFG, hw_cfg)
    compiled_instructions = compiled_schedule["compiled_instructions"]
    qcm_program = compiled_instructions["qcm_rf0"]

    q2_clock_freq = DEVICE_CFG["qubits"]["q2"]["params"]["mw_freq"]
    q3_clock_freq = DEVICE_CFG["qubits"]["q3"]["params"]["mw_freq"]

    actual_lo0 = qcm_program["settings"]["lo0_freq"]
    actual_lo1 = qcm_program["settings"]["lo1_freq"]
    actual_if1 = qcm_program["seq1"]["settings"]["modulation_freq"]

    expected_lo1 = lo1

    if downconverter_freq_0 == 0:
        expected_lo0 = q2_clock_freq - if0
        expected_if1 = q3_clock_freq - lo1
        status = "without"

    else:
        expected_lo0 = downconverter_freq_0 - q2_clock_freq - if0
        expected_if1 = downconverter_freq_1 - q3_clock_freq - lo1
        status = "after"

    assert expected_lo0 == actual_lo0, (
        f"LO frequency of channel 0 {status} downconversion must be equal to "
        f"{expected_lo0}, but it is equal to {actual_lo0}"
    )
    assert actual_lo1 == expected_lo1, (
        f"LO frequency of channel 1 {status} downconversion must be equal to "
        f"{expected_lo1}, but it is equal to {actual_lo1}"
    )
    assert expected_if1 == actual_if1, (
        f"Modulation frequency of channel 1 {status} downconversion must be equal "
        f"to {expected_if1}, but it is equal to {actual_if1}"
    )


def test_markers():
    tmp_dir = tempfile.TemporaryDirectory()
    set_datadir(tmp_dir.name)

    # Test for baseband
    sched = Schedule("gate_experiment")
    sched.add(X("q0"))
    sched.add(X("q2"))
    sched.add(Measure("q0"))
    sched.add(Measure("q2"))

    compiled_schedule = qcompile(sched, DEVICE_CFG, HARDWARE_CFG)
    program = compiled_schedule["compiled_instructions"]

    def _confirm_correct_markers(device_program, device_compiler, is_rf=False):
        mrk_config = device_compiler.static_hw_properties.marker_configuration
        answers = (
            mrk_config.init,
            mrk_config.start,
            mrk_config.end,
        )
        with open(device_program["seq0"]["seq_fn"]) as file:
            qasm = json.load(file)["program"]

            matches = re.findall(r"set\_mrk +\d+", qasm)
            matches = [int(m.replace("set_mrk", "").strip()) for m in matches]
            if not is_rf:
                matches = [None, *matches]

            for match, answer in zip(matches, answers):
                assert match == answer

    _confirm_correct_markers(program["qcm0"], QcmModule)
    _confirm_correct_markers(program["qrm0"], QrmModule)
    _confirm_correct_markers(program["qcm_rf0"], QcmRfModule, is_rf=True)
    _confirm_correct_markers(program["qrm_rf0"], QrmRfModule, is_rf=True)


def test_pulsar_rf_extract_from_mapping():
    hw_map = HARDWARE_CFG["qcm_rf0"]
    types.PulsarRFSettings.extract_settings_from_mapping(hw_map)


def test_cluster_settings(pulse_only_schedule):
    determine_absolute_timing(pulse_only_schedule)
    container = compiler_container.CompilerContainer.from_hardware_cfg(
        pulse_only_schedule, HARDWARE_CFG
    )
    cluster_compiler = container.instrument_compilers["cluster0"]
    cluster_compiler.prepare()
    cl_qcm0 = cluster_compiler.instrument_compilers["cluster0_module1"]
    assert isinstance(cl_qcm0._settings, BasebandModuleSettings)


def assembly_valid(compiled_schedule, qcm0, qrm0):
    """
    Test helper that takes a compiled schedule and verifies if the assembly is valid
    by passing it to a dummy qcm and qrm.

    Assumes only qcm0 and qrm0 are used.
    """

    # test the program for the qcm
    qcm0_seq0_json = compiled_schedule["compiled_instructions"]["qcm0"]["seq0"][
        "seq_fn"
    ]
    qcm0.sequencer0.sequence(qcm0_seq0_json)
    qcm0.arm_sequencer(0)
    uploaded_waveforms = qcm0.get_waveforms(0)
    assert uploaded_waveforms is not None

    # test the program for the qrm
    qrm0_seq0_json = compiled_schedule["compiled_instructions"]["qrm0"]["seq0"][
        "seq_fn"
    ]
    qrm0.sequencer0.sequence(qrm0_seq0_json)
    qrm0.arm_sequencer(0)
    uploaded_waveforms = qrm0.get_waveforms(0)
    assert uploaded_waveforms is not None


def test_acq_protocol_append_mode_valid_assembly_ssro(
    dummy_pulsars, load_example_transmon_config
):
    tmp_dir = tempfile.TemporaryDirectory()
    set_datadir(tmp_dir.name)
    repetitions = 256
    ssro_sched = readout_calibration_sched("q0", [0, 1], repetitions=repetitions)
    compiled_ssro_sched = qcompile(
        ssro_sched, load_example_transmon_config(), HARDWARE_CFG
    )
    assembly_valid(
        compiled_schedule=compiled_ssro_sched,
        qcm0=dummy_pulsars["qcm0"],
        qrm0=dummy_pulsars["qrm0"],
    )

    with open(
        compiled_ssro_sched["compiled_instructions"]["qrm0"]["seq0"]["seq_fn"]
    ) as file:
        qrm0_seq_instructions = json.load(file)
    baseline_assembly = os.path.join(
        quantify_scheduler.__path__[0],
        "..",
        "tests",
        "baseline_qblox_assembly",
        f"{ssro_sched.name}_qrm0_seq0_instr.json",
    )

    if REGENERATE_REF_FILES:
        shutil.copy(
            compiled_ssro_sched["compiled_instructions"]["qrm0"]["seq0"]["seq_fn"],
            baseline_assembly,
        )

    with open(baseline_assembly) as file:
        baseline_qrm0_seq_instructions = json.load(file)
    program = _strip_comments(qrm0_seq_instructions["program"])
    exp_program = _strip_comments(baseline_qrm0_seq_instructions["program"])

    assert list(program) == list(exp_program)


def test_acq_protocol_average_mode_valid_assembly_allxy(
    dummy_pulsars, load_example_transmon_config
):
    tmp_dir = tempfile.TemporaryDirectory()
    set_datadir(tmp_dir.name)
    repetitions = 256
    sched = allxy_sched("q0", element_select_idx=np.arange(21), repetitions=repetitions)
    compiled_allxy_sched = qcompile(sched, load_example_transmon_config(), HARDWARE_CFG)

    assembly_valid(
        compiled_schedule=compiled_allxy_sched,
        qcm0=dummy_pulsars["qcm0"],
        qrm0=dummy_pulsars["qrm0"],
    )

    with open(
        compiled_allxy_sched["compiled_instructions"]["qrm0"]["seq0"]["seq_fn"]
    ) as file:
        qrm0_seq_instructions = json.load(file)

    baseline_assembly = os.path.join(
        quantify_scheduler.__path__[0],
        "..",
        "tests",
        "baseline_qblox_assembly",
        f"{sched.name}_qrm0_seq0_instr.json",
    )

    if REGENERATE_REF_FILES:
        shutil.copy(
            compiled_allxy_sched["compiled_instructions"]["qrm0"]["seq0"]["seq_fn"],
            baseline_assembly,
        )

    with open(baseline_assembly) as file:
        baseline_qrm0_seq_instructions = json.load(file)
    program = _strip_comments(qrm0_seq_instructions["program"])
    exp_program = _strip_comments(baseline_qrm0_seq_instructions["program"])

    assert list(program) == list(exp_program)


def test_acq_declaration_dict_append_mode(load_example_transmon_config):
    tmp_dir = tempfile.TemporaryDirectory()
    set_datadir(tmp_dir.name)

    repetitions = 256

    ssro_sched = readout_calibration_sched("q0", [0, 1], repetitions=repetitions)
    compiled_ssro_sched = qcompile(
        ssro_sched, load_example_transmon_config(), HARDWARE_CFG
    )

    with open(
        compiled_ssro_sched["compiled_instructions"]["qrm0"]["seq0"]["seq_fn"]
    ) as file:
        qrm0_seq_instructions = json.load(file)

    acquisitions = qrm0_seq_instructions["acquisitions"]
    # the only key corresponds to channel 0
    assert set(acquisitions.keys()) == {"0"}
    assert acquisitions["0"] == {"num_bins": 2 * 256, "index": 0}


def test_acq_declaration_dict_bin_avg_mode(load_example_transmon_config):
    tmp_dir = tempfile.TemporaryDirectory()
    set_datadir(tmp_dir.name)

    allxy = allxy_sched("q0")
    compiled_allxy_sched = qcompile(allxy, load_example_transmon_config(), HARDWARE_CFG)

    with open(
        compiled_allxy_sched["compiled_instructions"]["qrm0"]["seq0"]["seq_fn"]
    ) as file:
        qrm0_seq_instructions = json.load(file)

    acquisitions = qrm0_seq_instructions["acquisitions"]

    # the only key corresponds to channel 0
    assert set(acquisitions.keys()) == {"0"}
    assert acquisitions["0"] == {"num_bins": 21, "index": 0}


def test_convert_hw_config_to_portclock_configs_spec(make_basic_multi_qubit_schedule):
    old_config = {
        "backend": "quantify_scheduler.backends.qblox_backend.hardware_compile",
        "qcm0": {
            "instrument_type": "Pulsar_QCM",
            "ref": "internal",
            "complex_output_0": {
                "lo_name": "lo0",
                "seq0": {
                    "port": "q0:mw",
                    "clock": "q0.01",
                    "interm_freq": 50e6,
                    "latency_correction": 8e-9,
                },
            },
            "complex_output_1": {
                "lo_name": "lo1",
                "seq1": {"port": "q1:mw", "clock": "q1.01", "interm_freq": 100e6},
                "seq2": {
                    "port": "q2:mw",
                    "clock": "q2.01",
                    "interm_freq": None,
                    "latency_correction": 4e-9,
                },
            },
        },
        "cluster0": {
            "ref": "internal",
            "instrument_type": "Cluster",
            "cluster0_module2": {
                "instrument_type": "QRM",
                "complex_output_0": {
                    "seq0": {
                        "port": "q1:res",
                        "clock": "q1.ro",
                        "interm_freq": 50e6,
                    },
                    "seq1": {
                        "port": "q2:res",
                        "clock": "q2.01",
                        "interm_freq": 50e6,
                        "latency_correction": 4e-9,
                    },
                },
            },
        },
        "lo0": {"instrument_type": "LocalOscillator", "frequency": None, "power": 20},
        "lo1": {"instrument_type": "LocalOscillator", "frequency": None, "power": 20},
    }

    expected_config = {
        "backend": "quantify_scheduler.backends.qblox_backend.hardware_compile",
        "latency_corrections": {
            "q0:mw-q0.01": 8e-9,
            "q2:mw-q2.01": 4e-9,
            "q2:res-q2.01": 4e-9,
        },
        "qcm0": {
            "instrument_type": "Pulsar_QCM",
            "ref": "internal",
            "complex_output_0": {
                "lo_name": "lo0",
                "portclock_configs": [
                    {"port": "q0:mw", "clock": "q0.01", "interm_freq": 50e6},
                ],
            },
            "complex_output_1": {
                "lo_name": "lo1",
                "portclock_configs": [
                    {"port": "q1:mw", "clock": "q1.01", "interm_freq": 100e6},
                    {"port": "q2:mw", "clock": "q2.01", "interm_freq": None},
                ],
            },
        },
        "cluster0": {
            "ref": "internal",
            "instrument_type": "Cluster",
            "cluster0_module2": {
                "instrument_type": "QRM",
                "complex_output_0": {
                    "portclock_configs": [
                        {
                            "port": "q1:res",
                            "clock": "q1.ro",
                            "interm_freq": 50e6,
                        },
                        {
                            "port": "q2:res",
                            "clock": "q2.01",
                            "interm_freq": 50e6,
                        },
                    ],
                },
            },
        },
        "lo0": {"instrument_type": "LocalOscillator", "frequency": None, "power": 20},
        "lo1": {"instrument_type": "LocalOscillator", "frequency": None, "power": 20},
    }

    # Test that the conversion works adequately
    migrated_config = convert_hw_config_to_portclock_configs_spec(old_config)
    assert migrated_config == expected_config

    # Test that hardware_compile is converting automatically
    tmp_dir = tempfile.TemporaryDirectory()
    set_datadir(tmp_dir.name)

    sched = make_basic_multi_qubit_schedule(["q0", "q1", "q2"])
    sched = device_compile(sched, DEVICE_CFG)
    with pytest.warns(DeprecationWarning, match=r"Qblox hardware config spec"):
        hardware_compile(sched, old_config)


def test_apply_latency_corrections_valid(mock_setup, hardware_cfg_latency_corrections):
    """
    This test function checks that:
    Latency correction is set for the correct portclock key
    by checking against the value set in QASM instructions.
    """
    # mock_setup should arrange this but is not working here
    tmp_dir = tempfile.TemporaryDirectory()
    set_datadir(tmp_dir.name)

    sched = Schedule("Single Gate Experiment on Two Qubits")
    sched.add(X("q0"))
    sched.add(
        SquarePulse(port="q1:mw", clock="q1.01", amp=0.25, duration=12e-9),
        ref_pt="start",
    )
    sched.add_resources([ClockResource("q0.01", freq=5e9)])
    sched.add_resources([ClockResource("q1.01", freq=5e9)])

    hardware_cfg = hardware_cfg_latency_corrections
    compiled_sched = qcompile(
        schedule=sched,
        device_cfg=mock_setup["quantum_device"].generate_device_config(),
        hardware_cfg=hardware_cfg,
    )

    for instrument in ["qcm0", ("cluster0", "cluster0_module1")]:
        compiled_data = compiled_sched.compiled_instructions
        config_data = hardware_cfg

        if isinstance(instrument, tuple):
            for key in instrument:
                compiled_data = compiled_data.get(key)
                config_data = config_data.get(key)
        else:
            compiled_data = compiled_data.get(instrument)
            config_data = config_data.get(instrument)

        filename = compiled_data["seq0"]["seq_fn"]

        port = config_data["complex_output_0"]["portclock_configs"][0]["port"]
        clock = config_data["complex_output_0"]["portclock_configs"][0]["clock"]
        latency = int(1e9 * hardware_cfg["latency_corrections"][f"{port}-{clock}"])

        with open(filename, "r") as file:
            program_lines = json.load(file)["program"].splitlines()
        assert any(
            f"latency correction of {constants.GRID_TIME} + {latency} ns" in line
            for line in program_lines
        ), f"instrument={instrument}, latency={latency}"


def test_apply_latency_corrections_warning(
    mock_setup, hardware_cfg_latency_corrections, caplog
):
    """
    Checks if warning is raised for a latency correction
    that is not a multiple of 4ns
    """
    # mock_setup should arrange this but is not working here
    tmp_dir = tempfile.TemporaryDirectory()
    set_datadir(tmp_dir.name)

    sched = Schedule("Single Gate Experiment")
    sched.add(
        SquarePulse(port="q1:mw", clock="q1.01", amp=0.25, duration=12e-9),
        ref_pt="start",
    )
    sched.add_resources([ClockResource("q1.01", freq=5e9)])

    warning = f"not a multiple of {constants.GRID_TIME}"
    with caplog.at_level(
        logging.WARNING, logger="quantify_scheduler.backends.qblox.qblox_backend"
    ):
        qcompile(
            schedule=sched,
            device_cfg=mock_setup["quantum_device"].generate_device_config(),
            hardware_cfg=hardware_cfg_latency_corrections,
        )
    assert any(warning in mssg for mssg in caplog.messages)


def _strip_comments(program: str):
    # helper function for comparing programs
    stripped_program = []
    for line in program.split("\n"):
        if "#" in line:
            line = line.split("#")[0]
        line = line.rstrip()  # remove trailing whitespace
        stripped_program.append(line)
    return stripped_program<|MERGE_RESOLUTION|>--- conflicted
+++ resolved
@@ -653,15 +653,12 @@
         ("q4:mw", "q4.01"),
         ("q5:mw", "q5.01"),
         ("q4:res", "q4.ro"),
-<<<<<<< HEAD
+        ("q5:res", "q5.ro"),
         ("q0:fl", "cl0.baseband"),
         ("q1:fl", "cl0.baseband"),
         ("q2:fl", "cl0.baseband"),
         ("q3:fl", "cl0.baseband"),
         ("q4:fl", "cl0.baseband"),
-=======
-        ("q5:res", "q5.ro"),
->>>>>>> 23817715
     }
     assert portclocks == answer
 
@@ -669,11 +666,7 @@
 def test_generate_port_clock_to_device_map():
     portclock_map = generate_port_clock_to_device_map(HARDWARE_CFG)
     assert (None, None) not in portclock_map.keys()
-<<<<<<< HEAD
-    assert len(portclock_map.keys()) == 17
-=======
-    assert len(portclock_map.keys()) == 13
->>>>>>> 23817715
+    assert len(portclock_map.keys()) == 18
 
 
 # --------- Test classes and member methods ---------
