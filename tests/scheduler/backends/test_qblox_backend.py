--- conflicted
+++ resolved
@@ -1192,18 +1192,13 @@
     assert hash1 != hash2
 
 
-<<<<<<< HEAD
 @pytest.mark.parametrize("instruction_generated_pulses_enabled", [False])
 def test_real_mode_container(
     real_square_pulse_schedule,
     hardware_cfg_real_mode,
     instruction_generated_pulses_enabled,
 ):
-    container = compiler_container.CompilerContainer.from_mapping(
-=======
-def test_real_mode_container(real_square_pulse_schedule, hardware_cfg_real_mode):
     container = compiler_container.CompilerContainer.from_hardware_cfg(
->>>>>>> b77748e8
         real_square_pulse_schedule, hardware_cfg_real_mode
     )
     sched = device_compile(real_square_pulse_schedule, DEVICE_CFG)
