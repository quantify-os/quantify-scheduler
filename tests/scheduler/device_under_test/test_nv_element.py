--- conflicted
+++ resolved
@@ -73,25 +73,6 @@
     assert cfg_reset.factory_kwargs["amp"] == 1.0
 
 
-<<<<<<< HEAD
-def test_generate_config_charge_reset(electronic_q0: BasicElectronicNVElement):
-    """Setting values updates the correct values in the config."""
-    # Set values for charge_reset
-    electronic_q0.charge_reset.amplitude(1.0)
-    electronic_q0.charge_reset.duration(300e-6)
-    electronic_q0.clock_freqs.ionization.set(564e12)  # 532 nm
-
-    # Get device config
-    dev_cfg = electronic_q0.generate_device_config()
-    cfg_charge_reset = dev_cfg.elements["qe0"]["charge_reset"]
-
-    # Assert values are in right place
-    assert dev_cfg.clocks["qe0.ionization"] == 564e12
-    assert cfg_charge_reset.factory_kwargs["amp"] == 1.0
-    assert cfg_charge_reset.factory_kwargs["duration"] == 300e-6
-    assert cfg_charge_reset.factory_kwargs["port"] == "qe0:optical_control"
-    assert cfg_charge_reset.factory_kwargs["clock"] == "qe0.ionization"
-=======
 def test_generate_config_measure(electronic_q0: BasicElectronicNVElement):
     """Setting values updates the correct values in the config."""
     # Set values for measure
@@ -118,7 +99,25 @@
     assert cfg_measure.factory_kwargs["acq_port"] == "qe0:optical_readout"
     assert cfg_measure.factory_kwargs["acq_clock"] == "qe0.ge0"
     assert cfg_measure.factory_kwargs["pulse_type"] == "SquarePulse"
->>>>>>> d071a8d7
+
+
+def test_generate_config_charge_reset(electronic_q0: BasicElectronicNVElement):
+    """Setting values updates the correct values in the config."""
+    # Set values for charge_reset
+    electronic_q0.charge_reset.amplitude(1.0)
+    electronic_q0.charge_reset.duration(300e-6)
+    electronic_q0.clock_freqs.ionization.set(564e12)  # 532 nm
+
+    # Get device config
+    dev_cfg = electronic_q0.generate_device_config()
+    cfg_charge_reset = dev_cfg.elements["qe0"]["charge_reset"]
+
+    # Assert values are in right place
+    assert dev_cfg.clocks["qe0.ionization"] == 564e12
+    assert cfg_charge_reset.factory_kwargs["amp"] == 1.0
+    assert cfg_charge_reset.factory_kwargs["duration"] == 300e-6
+    assert cfg_charge_reset.factory_kwargs["port"] == "qe0:optical_control"
+    assert cfg_charge_reset.factory_kwargs["clock"] == "qe0.ionization"
 
 
 def test_generate_device_config(electronic_q0: BasicElectronicNVElement):
